--- conflicted
+++ resolved
@@ -306,34 +306,26 @@
 		response.PendingMinimumRplStake = pendingTrueMinimumStake
 		response.PendingMaximumRplStake = pendingTrueMaximumStake
 
-<<<<<<< HEAD
 		response.PendingEffectiveRplStake = big.NewInt(0).Set(response.RplStake)
 		if response.PendingEffectiveRplStake.Cmp(pendingTrueMinimumStake) < 0 {
 			response.PendingEffectiveRplStake.SetUint64(0)
 		} else if response.PendingEffectiveRplStake.Cmp(pendingTrueMaximumStake) > 0 {
 			response.PendingEffectiveRplStake.Set(pendingTrueMaximumStake)
-=======
-			pendingEligibleBondedEthFloat := eth.WeiToEth(pendingEligibleBondedEth)
-			if pendingEligibleBondedEthFloat == 0 {
-				response.PendingBondedCollateralRatio = 0
-			} else {
-				response.PendingBondedCollateralRatio = eth.WeiToEth(rplPrice) * eth.WeiToEth(response.RplStake) / pendingEligibleBondedEthFloat
-			}
-
-			pendingEligibleBorrowedEthFloat := eth.WeiToEth(pendingEligibleBorrowedEth)
-			if pendingEligibleBorrowedEthFloat == 0 {
-				response.PendingBorrowedCollateralRatio = 0
-			} else {
-				response.PendingBorrowedCollateralRatio = eth.WeiToEth(rplPrice) * eth.WeiToEth(response.RplStake) / pendingEligibleBorrowedEthFloat
-			}
+		}
+
+		pendingEligibleBondedEthFloat := eth.WeiToEth(pendingEligibleBondedEth)
+		if pendingEligibleBondedEthFloat == 0 {
+			response.PendingBondedCollateralRatio = 0
 		} else {
-			// Legacy behavior
-			response.BorrowedCollateralRatio = eth.WeiToEth(rplPrice) * eth.WeiToEth(response.RplStake) / (float64(activeMinipools) * 16.0)
->>>>>>> 10574a0c
-		}
-
-		response.PendingBondedCollateralRatio = eth.WeiToEth(rplPrice) * eth.WeiToEth(response.RplStake) / eth.WeiToEth(pendingEligibleBondedEth)
-		response.PendingBorrowedCollateralRatio = eth.WeiToEth(rplPrice) * eth.WeiToEth(response.RplStake) / eth.WeiToEth(pendingEligibleBorrowedEth)
+			response.PendingBondedCollateralRatio = eth.WeiToEth(rplPrice) * eth.WeiToEth(response.RplStake) / pendingEligibleBondedEthFloat
+		}
+
+		pendingEligibleBorrowedEthFloat := eth.WeiToEth(pendingEligibleBorrowedEth)
+		if pendingEligibleBorrowedEthFloat == 0 {
+			response.PendingBorrowedCollateralRatio = 0
+		} else {
+			response.PendingBorrowedCollateralRatio = eth.WeiToEth(rplPrice) * eth.WeiToEth(response.RplStake) / pendingEligibleBorrowedEthFloat
+		}
 	} else {
 		response.BorrowedCollateralRatio = -1
 		response.BondedCollateralRatio = -1
