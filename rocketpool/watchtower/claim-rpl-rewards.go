package watchtower

import (
	"fmt"
	"math/big"

	"github.com/rocket-pool/rocketpool-go/dao/trustednode"
	"github.com/rocket-pool/rocketpool-go/legacy/v1.0.0/rewards"
	"github.com/rocket-pool/rocketpool-go/rocketpool"
	"github.com/rocket-pool/rocketpool-go/utils/eth"
	"github.com/urfave/cli"

	"github.com/rocket-pool/smartnode/shared/services"
	"github.com/rocket-pool/smartnode/shared/services/config"
	"github.com/rocket-pool/smartnode/shared/services/wallet"
	"github.com/rocket-pool/smartnode/shared/utils/api"
	"github.com/rocket-pool/smartnode/shared/utils/log"
	"github.com/rocket-pool/smartnode/shared/utils/math"
	"github.com/rocket-pool/smartnode/shared/utils/rp"
)

// Claim RPL rewards task
type claimRplRewards struct {
	c   *cli.Context
	log log.ColorLogger
	cfg *config.RocketPoolConfig
	w   *wallet.Wallet
	rp  *rocketpool.RocketPool
}

// Create claim RPL rewards task
func newClaimRplRewards(c *cli.Context, logger log.ColorLogger) (*claimRplRewards, error) {

	// Get services
	cfg, err := services.GetConfig(c)
	if err != nil {
		return nil, err
	}
	w, err := services.GetWallet(c)
	if err != nil {
		return nil, err
	}
	rp, err := services.GetRocketPool(c)
	if err != nil {
		return nil, err
	}

	// Return task
	return &claimRplRewards{
		c:   c,
		log: logger,
		cfg: cfg,
		w:   w,
		rp:  rp,
	}, nil

}

// Claim RPL rewards
func (t *claimRplRewards) run() (bool, error) {

<<<<<<< HEAD
	// Check to see if autoclaim is disabled
	if t.gasThreshold == 0 {
		return false, nil
	}

=======
>>>>>>> c3636a14
	// Wait for eth client to sync
	if err := services.WaitEthClientSynced(t.c, true); err != nil {
		return false, err
	}

	// Check if the contract upgrade has happened yet
	isMergeUpdateDeployed, err := rp.IsMergeUpdateDeployed(t.rp)
	if err != nil {
		return false, fmt.Errorf("error checking if merge update has been deployed: %w", err)
	}
	if isMergeUpdateDeployed {
		t.log.Println("The merge update contracts have been deployed! Auto-claiming is no longer necessary. Enjoy the new rewards system!")
		return true, nil
	}

	// Get node account
	nodeAccount, err := t.w.GetNodeAccount()
	if err != nil {
		return false, err
	}

	// Check node trusted status
	nodeTrusted, err := trustednode.GetMemberExists(t.rp, nodeAccount.Address, nil)
	if err != nil {
		return false, err
	}
	if !nodeTrusted {
		return false, nil
	}

	// Log
	t.log.Println("Checking for RPL rewards to claim...")

	// Check for rewards
	rewardsAmountWei, err := rewards.GetTrustedNodeClaimRewardsAmount(t.rp, nodeAccount.Address, nil)
	if err != nil {
		return false, err
	}
	if rewardsAmountWei.Cmp(big.NewInt(0)) == 0 {
		return false, nil
	}

	// Log
	t.log.Printlnf("%.6f RPL is available to claim...", math.RoundDown(eth.WeiToEth(rewardsAmountWei), 6))

	// Get transactor
	opts, err := t.w.GetNodeAccountTransactor()
	if err != nil {
		return false, err
	}

	// Get the gas limit
	gasInfo, err := rewards.EstimateClaimTrustedNodeRewardsGas(t.rp, opts)
	if err != nil {
		return false, fmt.Errorf("Could not estimate the gas required to claim RPL: %w", err)
	}
<<<<<<< HEAD
	var gas *big.Int
	if t.gasLimit != 0 {
		gas = new(big.Int).SetUint64(t.gasLimit)
	} else {
		gas = new(big.Int).SetUint64(gasInfo.SafeGasLimit)
	}

	// Get the max fee
	maxFee := t.maxFee
	if maxFee == nil || maxFee.Uint64() == 0 {
		maxFee, err = rpgas.GetHeadlessMaxFeeWei()
		if err != nil {
			return false, err
		}
	}

	// Check the threshold
	if !api.PrintAndCheckGasInfo(gasInfo, true, t.gasThreshold, t.log, maxFee, t.gasLimit) {
		return false, nil
=======

	// Print the gas info
	maxFee := eth.GweiToWei(WatchtowerMaxFee)
	if !api.PrintAndCheckGasInfo(gasInfo, false, 0, t.log, maxFee, 0) {
		return nil
>>>>>>> c3636a14
	}

	// Set the gas settings
	opts.GasFeeCap = maxFee
	opts.GasTipCap = eth.GweiToWei(WatchtowerMaxPriorityFee)
	opts.GasLimit = gasInfo.SafeGasLimit

	// Claim rewards
	hash, err := rewards.ClaimTrustedNodeRewards(t.rp, opts)
	if err != nil {
		return false, err
	}

	// Print TX info and wait for it to be mined
	err = api.PrintAndWaitForTransaction(t.cfg, hash, t.rp.Client, t.log)
	if err != nil {
		return false, err
	}

	// Log & return
	t.log.Printlnf("Successfully claimed %.6f RPL in rewards.", math.RoundDown(eth.WeiToEth(rewardsAmountWei), 6))
	return false, nil

}<|MERGE_RESOLUTION|>--- conflicted
+++ resolved
@@ -59,14 +59,6 @@
 // Claim RPL rewards
 func (t *claimRplRewards) run() (bool, error) {
 
-<<<<<<< HEAD
-	// Check to see if autoclaim is disabled
-	if t.gasThreshold == 0 {
-		return false, nil
-	}
-
-=======
->>>>>>> c3636a14
 	// Wait for eth client to sync
 	if err := services.WaitEthClientSynced(t.c, true); err != nil {
 		return false, err
@@ -123,33 +115,11 @@
 	if err != nil {
 		return false, fmt.Errorf("Could not estimate the gas required to claim RPL: %w", err)
 	}
-<<<<<<< HEAD
-	var gas *big.Int
-	if t.gasLimit != 0 {
-		gas = new(big.Int).SetUint64(t.gasLimit)
-	} else {
-		gas = new(big.Int).SetUint64(gasInfo.SafeGasLimit)
-	}
-
-	// Get the max fee
-	maxFee := t.maxFee
-	if maxFee == nil || maxFee.Uint64() == 0 {
-		maxFee, err = rpgas.GetHeadlessMaxFeeWei()
-		if err != nil {
-			return false, err
-		}
-	}
-
-	// Check the threshold
-	if !api.PrintAndCheckGasInfo(gasInfo, true, t.gasThreshold, t.log, maxFee, t.gasLimit) {
-		return false, nil
-=======
 
 	// Print the gas info
 	maxFee := eth.GweiToWei(WatchtowerMaxFee)
 	if !api.PrintAndCheckGasInfo(gasInfo, false, 0, t.log, maxFee, 0) {
-		return nil
->>>>>>> c3636a14
+		return false, nil
 	}
 
 	// Set the gas settings
