package node

import (
    "context"
    "errors"
    "fmt"
    "io/ioutil"
    "os"
    "os/exec"
    "strings"
    "time"

    "github.com/docker/docker/api/types"
    "github.com/docker/docker/client"
    "github.com/ethereum/go-ethereum/common"
    "github.com/rocket-pool/rocketpool-go/minipool"
    "github.com/rocket-pool/rocketpool-go/rocketpool"
    rptypes "github.com/rocket-pool/rocketpool-go/types"
    "github.com/urfave/cli"
    "golang.org/x/sync/errgroup"

    "github.com/rocket-pool/smartnode/shared/services"
    "github.com/rocket-pool/smartnode/shared/services/beacon"
    "github.com/rocket-pool/smartnode/shared/services/config"
    "github.com/rocket-pool/smartnode/shared/services/wallet"
    "github.com/rocket-pool/smartnode/shared/utils/log"
    "github.com/rocket-pool/smartnode/shared/utils/validator"
)


// Settings
const ValidatorContainerSuffix = "_validator"
<<<<<<< HEAD
=======
const BeaconContainerSuffix = "_eth2"
var stakePrelaunchMinipoolsInterval, _ = time.ParseDuration("5m")
>>>>>>> f82ec1fa
var validatorRestartTimeout, _ = time.ParseDuration("5s")


// Stake prelaunch minipools task
type stakePrelaunchMinipools struct {
    c *cli.Context
    log log.ColorLogger
    cfg config.RocketPoolConfig
    w *wallet.Wallet
    rp *rocketpool.RocketPool
    bc beacon.Client
    d *client.Client
}


// Create stake prelaunch minipools task
func newStakePrelaunchMinipools(c *cli.Context, logger log.ColorLogger) (*stakePrelaunchMinipools, error) {

    // Get services
    cfg, err := services.GetConfig(c)
    if err != nil { return nil, err }
    w, err := services.GetWallet(c)
    if err != nil { return nil, err }
    rp, err := services.GetRocketPool(c)
    if err != nil { return nil, err }
    bc, err := services.GetBeaconClient(c)
    if err != nil { return nil, err }
    d, err := services.GetDocker(c)
    if err != nil { return nil, err }

    // Return task
    return &stakePrelaunchMinipools{
        c: c,
        log: logger,
        cfg: cfg,
        w: w,
        rp: rp,
        bc: bc,
        d: d,
    }, nil

}


// Stake prelaunch minipools
func (t *stakePrelaunchMinipools) run() error {

    // Wait for eth client to sync
    if err := services.WaitEthClientSynced(t.c, true); err != nil {
        return err
    }

    // Log
    t.log.Println("Checking for minipools to launch...")

    // Get node account
    nodeAccount, err := t.w.GetNodeAccount()
    if err != nil {
        return err
    }

    // Get prelaunch minipools
    minipools, err := t.getPrelaunchMinipools(nodeAccount.Address)
    if err != nil {
        return err
    }
    if len(minipools) == 0 {
        return nil
    }

    // Get eth2 config
    eth2Config, err := t.bc.GetEth2Config()
    if err != nil {
        return err
    }

    // Log
    t.log.Printlnf("%d minipool(s) are ready for staking...", len(minipools))

    // Stake minipools
    for _, mp := range minipools {
        if err := t.stakeMinipool(mp, eth2Config); err != nil {
            t.log.Println(fmt.Errorf("Could not stake minipool %s: %w", mp.Address.Hex(), err))
        }
    }

    // Restart validator process
    if err := t.restartValidator(); err != nil {
        return err
    }

    // Return
    return nil

}


// Get prelaunch minipools
func (t *stakePrelaunchMinipools) getPrelaunchMinipools(nodeAddress common.Address) ([]*minipool.Minipool, error) {

    // Get node minipool addresses
    addresses, err := minipool.GetNodeMinipoolAddresses(t.rp, nodeAddress, nil)
    if err != nil {
        return []*minipool.Minipool{}, err
    }

    // Create minipool contracts
    minipools := make([]*minipool.Minipool, len(addresses))
    for mi, address := range addresses {
        mp, err := minipool.NewMinipool(t.rp, address)
        if err != nil {
            return []*minipool.Minipool{}, err
        }
        minipools[mi] = mp
    }

    // Data
    var wg errgroup.Group
    statuses := make([]rptypes.MinipoolStatus, len(minipools))

    // Load minipool statuses
    for mi, mp := range minipools {
        mi, mp := mi, mp
        wg.Go(func() error {
            status, err := mp.GetStatus(nil)
            if err == nil { statuses[mi] = status }
            return err
        })
    }

    // Wait for data
    if err := wg.Wait(); err != nil {
        return []*minipool.Minipool{}, err
    }

    // Filter minipools by status
    prelaunchMinipools := []*minipool.Minipool{}
    for mi, mp := range minipools {
        if statuses[mi] == rptypes.Prelaunch {
            prelaunchMinipools = append(prelaunchMinipools, mp)
        }
    }

    // Return
    return prelaunchMinipools, nil

}


// Stake a minipool
func (t *stakePrelaunchMinipools) stakeMinipool(mp *minipool.Minipool,  eth2Config beacon.Eth2Config) error {

    // Log
    t.log.Printlnf("Staking minipool %s...", mp.Address.Hex())

    // Get minipool withdrawal credentials
    withdrawalCredentials, err := mp.GetWithdrawalCredentials(nil)
    if err != nil {
        return err
    }

    // Create new validator key
    validatorKey, err := t.w.CreateValidatorKey()
    if err != nil {
        return err
    }

    // Get validator deposit data
    depositData, depositDataRoot, err := validator.GetDepositData(validatorKey, withdrawalCredentials, eth2Config)
    if err != nil {
        return err
    }

    // Get transactor
    opts, err := t.w.GetNodeAccountTransactor()
    if err != nil {
        return err
    }

    // Stake minipool
    if _, err := mp.Stake(
        rptypes.BytesToValidatorPubkey(depositData.PublicKey),
        rptypes.BytesToValidatorSignature(depositData.Signature),
        depositDataRoot,
        opts,
    ); err != nil {
        return err
    }

    // Save wallet
    if err := t.w.Save(); err != nil {
        return err
    }

    // Log
    t.log.Printlnf("Successfully staked minipool %s.", mp.Address.Hex())

    // Return
    return nil

}


// Restart validator process
func (t *stakePrelaunchMinipools) restartValidator() error {

    // Restart validator docker container
    if isInsideDocker() {

        // Get validator container name & client type label
        var containerName string
        var clientTypeLabel string
        if t.cfg.Smartnode.ProjectName == "" {
            return errors.New("Rocket Pool docker project name not set")
        }
        switch clientType := t.bc.GetClientType(); clientType {
            case beacon.SplitProcess:
                containerName = t.cfg.Smartnode.ProjectName + ValidatorContainerSuffix
                clientTypeLabel = "validator"
            case beacon.SingleProcess:
                containerName = t.cfg.Smartnode.ProjectName + BeaconContainerSuffix
                clientTypeLabel = "beacon"
            default:
                return fmt.Errorf("Can't restart the validator, unknown client type '%d'", clientType)
        }

        // Log
        t.log.Printlnf("Restarting %s container (%s)...", clientTypeLabel, containerName)

        // Get all containers
        containers, err := t.d.ContainerList(context.Background(), types.ContainerListOptions{All: true})
        if err != nil {
            return fmt.Errorf("Could not get docker containers: %w", err)
        }

        // Get validator container ID
        var validatorContainerId string
        for _, container := range containers {
            if container.Names[0] == "/" + containerName {
                validatorContainerId = container.ID
                break
            }
        }
        if validatorContainerId == "" {
            return errors.New("Validator container not found")
        }

        // Restart validator container
        if err := t.d.ContainerRestart(context.Background(), validatorContainerId, &validatorRestartTimeout); err != nil {
            return fmt.Errorf("Could not restart validator container: %w", err)
        }

    // Restart external validator process
    } else {

        // Get validator restart command
        restartCommand := os.ExpandEnv(t.cfg.Smartnode.ValidatorRestartCommand)

        // Log
        t.log.Printlnf("Restarting validator process with command '%s'...", restartCommand)

        // Run validator restart command bound to os stdout/stderr
        cmd := exec.Command(restartCommand)
        cmd.Stdout = os.Stdout
        cmd.Stderr = os.Stderr
        if err := cmd.Run(); err != nil {
            return fmt.Errorf("Could not restart validator process: %w", err)
        }

    }

    // Log & return
    t.log.Println("Successfully restarted validator")
    return nil

}


// Check whether process is running inside docker
func isInsideDocker() bool {

    // Read process control group info; assume non-docker on failure
    cgroup, err := ioutil.ReadFile("/proc/1/cgroup")
    if err != nil {
        return false
    }

    // check whether control group info contains docker references
    return strings.Contains(string(cgroup), "docker")

}
<|MERGE_RESOLUTION|>--- conflicted
+++ resolved
@@ -30,11 +30,7 @@
 
 // Settings
 const ValidatorContainerSuffix = "_validator"
-<<<<<<< HEAD
-=======
 const BeaconContainerSuffix = "_eth2"
-var stakePrelaunchMinipoolsInterval, _ = time.ParseDuration("5m")
->>>>>>> f82ec1fa
 var validatorRestartTimeout, _ = time.ParseDuration("5s")
 
 
