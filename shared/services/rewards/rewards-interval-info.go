package rewards

import (
	"fmt"

	cfgtypes "github.com/rocket-pool/smartnode/shared/types/config"
)

type rewardsIntervalInfo struct {
	rewardsRulesetVersion uint64
	mainnetStartInterval  uint64
<<<<<<< HEAD
	praterStartInterval   uint64
	devnetStartInterval   uint64
=======
>>>>>>> 612c58ca
	holeskyStartInterval  uint64
	generator             treeGeneratorImpl
}

func (r *rewardsIntervalInfo) GetStartInterval(network cfgtypes.Network) (uint64, error) {
	switch network {
	case cfgtypes.Network_Mainnet:
		return r.mainnetStartInterval, nil
	case cfgtypes.Network_Devnet:
		return r.devnetStartInterval, nil
	case cfgtypes.Network_Holesky:
		return r.holeskyStartInterval, nil
	default:
		return 0, fmt.Errorf("unknown network: %s", string(network))
	}
}<|MERGE_RESOLUTION|>--- conflicted
+++ resolved
@@ -9,11 +9,7 @@
 type rewardsIntervalInfo struct {
 	rewardsRulesetVersion uint64
 	mainnetStartInterval  uint64
-<<<<<<< HEAD
-	praterStartInterval   uint64
 	devnetStartInterval   uint64
-=======
->>>>>>> 612c58ca
 	holeskyStartInterval  uint64
 	generator             treeGeneratorImpl
 }
