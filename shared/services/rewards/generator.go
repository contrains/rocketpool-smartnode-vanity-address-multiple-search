--- conflicted
+++ resolved
@@ -28,16 +28,6 @@
 	MainnetV7Interval uint64 = 15
 	MainnetV8Interval uint64 = 18
 
-<<<<<<< HEAD
-	// Prater intervals
-	PraterV2Interval uint64 = 37
-	PraterV3Interval uint64 = 49
-	PraterV4Interval uint64 = 60
-	PraterV5Interval uint64 = 76
-	PraterV6Interval uint64 = 118
-	PraterV7Interval uint64 = 144
-	PraterV8Interval uint64 = 162
-
 	// Devnet intervals
 	DevnetV2Interval uint64 = 0
 	DevnetV3Interval uint64 = 0
@@ -46,8 +36,6 @@
 	DevnetV6Interval uint64 = 0
 	DevnetV7Interval uint64 = 0
 
-=======
->>>>>>> 612c58ca
 	// Holesky intervals
 	HoleskyV2Interval uint64 = 0
 	HoleskyV3Interval uint64 = 0
@@ -131,71 +119,43 @@
 		{
 			rewardsRulesetVersion: 7,
 			mainnetStartInterval:  MainnetV7Interval,
-<<<<<<< HEAD
-			praterStartInterval:   PraterV7Interval,
 			devnetStartInterval:   DevnetV7Interval,
-=======
->>>>>>> 612c58ca
 			holeskyStartInterval:  HoleskyV7Interval,
 			generator:             v7_generator,
 		}, {
 			rewardsRulesetVersion: 6,
 			mainnetStartInterval:  MainnetV6Interval,
-<<<<<<< HEAD
-			praterStartInterval:   PraterV6Interval,
 			devnetStartInterval:   DevnetV6Interval,
-=======
->>>>>>> 612c58ca
 			holeskyStartInterval:  HoleskyV6Interval,
 			generator:             v6_generator,
 		}, {
 			rewardsRulesetVersion: 5,
 			mainnetStartInterval:  MainnetV5Interval,
-<<<<<<< HEAD
-			praterStartInterval:   PraterV5Interval,
 			devnetStartInterval:   DevnetV5Interval,
-=======
->>>>>>> 612c58ca
 			holeskyStartInterval:  HoleskyV5Interval,
 			generator:             newTreeGeneratorImpl_v5(t.logger, t.logPrefix, t.index, t.startTime, t.endTime, t.consensusBlock, t.elSnapshotHeader, t.intervalsPassed, state),
 		}, {
 			rewardsRulesetVersion: 4,
 			mainnetStartInterval:  MainnetV4Interval,
-<<<<<<< HEAD
-			praterStartInterval:   PraterV4Interval,
 			devnetStartInterval:   DevnetV4Interval,
-=======
->>>>>>> 612c58ca
 			holeskyStartInterval:  HoleskyV4Interval,
 			generator:             newTreeGeneratorImpl_v4(t.logger, t.logPrefix, t.index, t.startTime, t.endTime, t.consensusBlock, t.elSnapshotHeader, t.intervalsPassed),
 		}, {
 			rewardsRulesetVersion: 3,
 			mainnetStartInterval:  MainnetV3Interval,
-<<<<<<< HEAD
-			praterStartInterval:   PraterV3Interval,
 			devnetStartInterval:   DevnetV3Interval,
-=======
->>>>>>> 612c58ca
 			holeskyStartInterval:  HoleskyV3Interval,
 			generator:             newTreeGeneratorImpl_v3(t.logger, t.logPrefix, t.index, t.startTime, t.endTime, t.consensusBlock, t.elSnapshotHeader, t.intervalsPassed),
 		}, {
 			rewardsRulesetVersion: 2,
 			mainnetStartInterval:  MainnetV2Interval,
-<<<<<<< HEAD
-			praterStartInterval:   PraterV2Interval,
 			devnetStartInterval:   DevnetV2Interval,
-=======
->>>>>>> 612c58ca
 			holeskyStartInterval:  HoleskyV2Interval,
 			generator:             newTreeGeneratorImpl_v2(t.logger, t.logPrefix, t.index, t.startTime, t.endTime, t.consensusBlock, t.elSnapshotHeader, t.intervalsPassed),
 		}, {
 			rewardsRulesetVersion: 1,
 			mainnetStartInterval:  0,
-<<<<<<< HEAD
-			praterStartInterval:   0,
 			devnetStartInterval:   0,
-=======
->>>>>>> 612c58ca
 			holeskyStartInterval:  0,
 			generator:             newTreeGeneratorImpl_v1(t.logger, t.logPrefix, t.index, t.startTime, t.endTime, t.consensusBlock, t.elSnapshotHeader, t.intervalsPassed),
 		},
