package config

<<<<<<< HEAD
const (
	lighthouseTag                  string = "sigp/lighthouse:v2.1.5"
	defaultLhMaxPeers              uint16 = 80
	LighthouseFeeRecipientFilename string = "rp-fee-recipients.txt"
)
=======
const lighthouseTag string = "sigp/lighthouse:v2.2.1"
const defaultLhMaxPeers uint16 = 80
>>>>>>> 7c263818

// Configuration for Lighthouse
type LighthouseConfig struct {
	Title string `yaml:"title,omitempty"`

	// The max number of P2P peers to connect to
	MaxPeers Parameter `yaml:"maxPeers,omitempty"`

	// Common parameters that Lighthouse doesn't support and should be hidden
	UnsupportedCommonParams []string `yaml:"unsupportedCommonParams,omitempty"`

	// The Docker Hub tag for Lighthouse
	ContainerTag Parameter `yaml:"containerTag,omitempty"`

	// Custom command line flags for the BN
	AdditionalBnFlags Parameter `yaml:"additionalBnFlags,omitempty"`

	// Custom command line flags for the VC
	AdditionalVcFlags Parameter `yaml:"additionalVcFlags,omitempty"`
}

// Generates a new Lighthouse configuration
func NewLighthouseConfig(config *RocketPoolConfig) *LighthouseConfig {
	return &LighthouseConfig{
		Title: "Lighthouse Settings",

		MaxPeers: Parameter{
			ID:                   "maxPeers",
			Name:                 "Max Peers",
			Description:          "The maximum number of peers your client should try to maintain. You can try lowering this if you have a low-resource system or a constrained network.",
			Type:                 ParameterType_Uint16,
			Default:              map[Network]interface{}{Network_All: defaultLhMaxPeers},
			AffectsContainers:    []ContainerID{ContainerID_Eth2},
			EnvironmentVariables: []string{"BN_MAX_PEERS"},
			CanBeBlank:           false,
			OverwriteOnUpgrade:   false,
		},

		ContainerTag: Parameter{
			ID:                   "containerTag",
			Name:                 "Container Tag",
			Description:          "The tag name of the Lighthouse container you want to use from Docker Hub.",
			Type:                 ParameterType_String,
			Default:              map[Network]interface{}{Network_All: lighthouseTag},
			AffectsContainers:    []ContainerID{ContainerID_Eth2, ContainerID_Validator},
			EnvironmentVariables: []string{"BN_CONTAINER_TAG", "VC_CONTAINER_TAG"},
			CanBeBlank:           false,
			OverwriteOnUpgrade:   true,
		},

		AdditionalBnFlags: Parameter{
			ID:                   "additionalBnFlags",
			Name:                 "Additional Beacon Client Flags",
			Description:          "Additional custom command line flags you want to pass Lighthouse's Beacon Client, to take advantage of other settings that the Smartnode's configuration doesn't cover.",
			Type:                 ParameterType_String,
			Default:              map[Network]interface{}{Network_All: ""},
			AffectsContainers:    []ContainerID{ContainerID_Eth2},
			EnvironmentVariables: []string{"BN_ADDITIONAL_FLAGS"},
			CanBeBlank:           true,
			OverwriteOnUpgrade:   false,
		},

		AdditionalVcFlags: Parameter{
			ID:                   "additionalVcFlags",
			Name:                 "Additional Validator Client Flags",
			Description:          "Additional custom command line flags you want to pass Lighthouse's Validator Client, to take advantage of other settings that the Smartnode's configuration doesn't cover.",
			Type:                 ParameterType_String,
			Default:              map[Network]interface{}{Network_All: ""},
			AffectsContainers:    []ContainerID{ContainerID_Validator},
			EnvironmentVariables: []string{"VC_ADDITIONAL_FLAGS"},
			CanBeBlank:           true,
			OverwriteOnUpgrade:   false,
		},
	}
}

// Get the parameters for this config
func (config *LighthouseConfig) GetParameters() []*Parameter {
	return []*Parameter{
		&config.MaxPeers,
		&config.ContainerTag,
		&config.AdditionalBnFlags,
		&config.AdditionalVcFlags,
	}
}

// Get the common params that this client doesn't support
func (config *LighthouseConfig) GetUnsupportedCommonParams() []string {
	return config.UnsupportedCommonParams
}

// Get the Docker container name of the validator client
func (config *LighthouseConfig) GetValidatorImage() string {
	return config.ContainerTag.Value.(string)
}

// Get the name of the client
func (config *LighthouseConfig) GetName() string {
	return "Lighthouse"
}

// The the title for the config
func (config *LighthouseConfig) GetConfigTitle() string {
	return config.Title
}<|MERGE_RESOLUTION|>--- conflicted
+++ resolved
@@ -1,15 +1,10 @@
 package config
 
-<<<<<<< HEAD
 const (
-	lighthouseTag                  string = "sigp/lighthouse:v2.1.5"
+	lighthouseTag                  string = "sigp/lighthouse:v2.2.1"
 	defaultLhMaxPeers              uint16 = 80
 	LighthouseFeeRecipientFilename string = "rp-fee-recipients.txt"
 )
-=======
-const lighthouseTag string = "sigp/lighthouse:v2.2.1"
-const defaultLhMaxPeers uint16 = 80
->>>>>>> 7c263818
 
 // Configuration for Lighthouse
 type LighthouseConfig struct {
