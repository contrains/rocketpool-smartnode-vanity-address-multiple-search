--- conflicted
+++ resolved
@@ -9,18 +9,6 @@
 )
 
 const (
-<<<<<<< HEAD
-	prysmBnTagAmd64Test string = "prysmaticlabs/prysm-beacon-chain:HEAD-aa7d0df-debug"
-	prysmVcTagAmd64Test string = "prysmaticlabs/prysm-validator:HEAD-aa7d0df-debug"
-	prysmTagArm64Test   string = "rocketpool/prysm:v4.0.5"
-
-	prysmBnTagAmd64Prod     string = "prysmaticlabs/prysm-beacon-chain:HEAD-aa7d0df-debug"
-	prysmVcTagAmd64Prod     string = "prysmaticlabs/prysm-validator:HEAD-aa7d0df-debug"
-	prysmTagArm64Prod       string = "rocketpool/prysm:v4.0.5"
-	defaultPrysmRpcPort     uint16 = 5053
-	defaultPrysmOpenRpcPort string = string(config.RPC_Closed)
-	defaultPrysmMaxPeers    uint16 = 45
-=======
 	prysmBnTagAmd64PortableTest string = "rocketpool/prysm:v4.0.6-portable"
 	prysmVcTagAmd64PortableTest string = "rocketpool/prysm:v4.0.6-portable"
 	prysmTagArm64PortableTest   string = "rocketpool/prysm:v4.0.6-portable"
@@ -35,9 +23,8 @@
 	prysmVcTagAmd64ModernProd   string = "prysmaticlabs/prysm-validator:HEAD-a75e78-debug"
 	prysmTagArm64ModernProd     string = "rocketpool/prysm:v4.0.6"
 	defaultPrysmRpcPort         uint16 = 5053
-	defaultPrysmOpenRpcPort     bool   = false
+	defaultPrysmOpenRpcPort     string = string(config.RPC_Closed)
 	defaultPrysmMaxPeers        uint16 = 45
->>>>>>> 59b1a45f
 )
 
 // Configuration for Prysm
