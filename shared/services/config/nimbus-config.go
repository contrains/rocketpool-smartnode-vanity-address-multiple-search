package config

import (
	"runtime"

	"github.com/rocket-pool/smartnode/shared/types/config"
)

const (
<<<<<<< HEAD
	// Prater
	nimbusBnTagTest string = "statusim/nimbus-eth2:multiarch-v23.1.0"
	nimbusVcTagTest string = "statusim/nimbus-validator-client:multiarch-v23.1.0"

	// Mainnet
	nimbusBnTagProd string = "statusim/nimbus-eth2:multiarch-v23.1.0"
	nimbusVcTagProd string = "statusim/nimbus-validator-client:multiarch-v23.1.0"

=======
	nimbusTagTest            string = "statusim/nimbus-eth2:multiarch-v23.1.1"
	nimbusTagProd            string = "statusim/nimbus-eth2:multiarch-v23.1.1"
>>>>>>> c7061cfc
	defaultNimbusMaxPeersArm uint16 = 100
	defaultNimbusMaxPeersAmd uint16 = 160
)

// Configuration for Nimbus
type NimbusConfig struct {
	Title string `yaml:"-"`

	// The max number of P2P peers to connect to
	MaxPeers config.Parameter `yaml:"maxPeers,omitempty"`

	// Common parameters that Nimbus doesn't support and should be hidden
	UnsupportedCommonParams []string `yaml:"-"`

<<<<<<< HEAD
	// The Docker Hub tag for the BN
	BnContainerTag config.Parameter `yaml:"bnContainerTag,omitempty"`

	// The Docker Hub tag for the VC
	VcContainerTag config.Parameter `yaml:"vcContainerTag,omitempty"`
=======
	// The pruning mode to use in the BN
	PruningMode config.Parameter `yaml:"pruningMode,omitempty"`

	// The Docker Hub tag for Nimbus
	ContainerTag config.Parameter `yaml:"containerTag,omitempty"`
>>>>>>> c7061cfc

	// Custom command line flags for the BN
	AdditionalBnFlags config.Parameter `yaml:"additionalBnFlags,omitempty"`

	// Custom command line flags for the VC
	AdditionalVcFlags config.Parameter `yaml:"additionalVcFlags,omitempty"`
}

// Generates a new Nimbus configuration
func NewNimbusConfig(cfg *RocketPoolConfig) *NimbusConfig {
	return &NimbusConfig{
		Title: "Nimbus Settings",

		MaxPeers: config.Parameter{
			ID:                   "maxPeers",
			Name:                 "Max Peers",
			Description:          "The maximum number of peers your client should try to maintain. You can try lowering this if you have a low-resource system or a constrained network.",
			Type:                 config.ParameterType_Uint16,
			Default:              map[config.Network]interface{}{config.Network_All: getNimbusDefaultPeers()},
			AffectsContainers:    []config.ContainerID{config.ContainerID_Eth2},
			EnvironmentVariables: []string{"BN_MAX_PEERS"},
			CanBeBlank:           false,
			OverwriteOnUpgrade:   false,
		},

<<<<<<< HEAD
		BnContainerTag: config.Parameter{
			ID:          "bnContainerTag",
			Name:        "Beacon Node Container Tag",
			Description: "The tag name of the Nimbus Beacon Node container you want to use on Docker Hub.",
			Type:        config.ParameterType_String,
			Default: map[config.Network]interface{}{
				config.Network_Mainnet: nimbusBnTagProd,
				config.Network_Prater:  nimbusBnTagTest,
				config.Network_Devnet:  nimbusBnTagTest,
			},
			AffectsContainers:    []config.ContainerID{config.ContainerID_Eth2},
			EnvironmentVariables: []string{"BN_CONTAINER_TAG"},
			CanBeBlank:           false,
			OverwriteOnUpgrade:   true,
		},

		VcContainerTag: config.Parameter{
=======
		PruningMode: config.Parameter{
			ID:                   "pruningMode",
			Name:                 "Pruning Mode",
			Description:          "Choose how Nimbus will prune its database. Highlight each option to learn more about it.",
			Type:                 config.ParameterType_Choice,
			Default:              map[config.Network]interface{}{config.Network_All: config.NimbusPruningMode_Archive},
			AffectsContainers:    []config.ContainerID{config.ContainerID_Eth2},
			EnvironmentVariables: []string{"NIMBUS_PRUNING_MODE"},
			CanBeBlank:           false,
			OverwriteOnUpgrade:   false,
			Options: []config.ParameterOption{{
				Name:        "Archive",
				Description: "Nimbus will download the entire Beacon Chain history and store it forever. This is healthier for the overall network, since people will be able to sync the entire chain from scratch using your node.",
				Value:       config.NimbusPruningMode_Archive,
			}, {
				Name:        "Pruned",
				Description: "Nimbus will only keep the last 5 months of data available, and will delete everything older than that. This will make Nimbus use less disk space overall, but you won't be able to access state older than 5 months (such as regenerating old rewards trees).\n\n[orange]WARNING: Pruning an *existing* database will take a VERY long time when Nimbus first starts. If you change from Archive to Pruned, you should delete your old chain data and do a checkpoint sync using `rocketpool service resync-eth2`. Make sure you have a checkpoint sync provider specified first!",
				Value:       config.NimbusPruningMode_Prune,
			}},
		},

		ContainerTag: config.Parameter{
>>>>>>> c7061cfc
			ID:          "containerTag",
			Name:        "Validator Client Container Tag",
			Description: "The tag name of the Nimbus Validator Client container you want to use on Docker Hub.",
			Type:        config.ParameterType_String,
			Default: map[config.Network]interface{}{
				config.Network_Mainnet: nimbusVcTagProd,
				config.Network_Prater:  nimbusVcTagTest,
				config.Network_Devnet:  nimbusVcTagTest,
			},
			AffectsContainers:    []config.ContainerID{config.ContainerID_Validator},
			EnvironmentVariables: []string{"VC_CONTAINER_TAG"},
			CanBeBlank:           false,
			OverwriteOnUpgrade:   true,
		},

		AdditionalBnFlags: config.Parameter{
			ID:                   "additionalBnFlags",
			Name:                 "Additional Beacon Client Flags",
			Description:          "Additional custom command line flags you want to pass Nimbus's Beacon Client, to take advantage of other settings that the Smartnode's configuration doesn't cover.",
			Type:                 config.ParameterType_String,
			Default:              map[config.Network]interface{}{config.Network_All: ""},
			AffectsContainers:    []config.ContainerID{config.ContainerID_Eth2},
			EnvironmentVariables: []string{"BN_ADDITIONAL_FLAGS"},
			CanBeBlank:           true,
			OverwriteOnUpgrade:   false,
		},

		AdditionalVcFlags: config.Parameter{
			ID:                   "additionalVcFlags",
			Name:                 "Additional Validator Client Flags",
			Description:          "Additional custom command line flags you want to pass Nimbus's Validator Client, to take advantage of other settings that the Smartnode's configuration doesn't cover.",
			Type:                 config.ParameterType_String,
			Default:              map[config.Network]interface{}{config.Network_All: ""},
			AffectsContainers:    []config.ContainerID{config.ContainerID_Validator},
			EnvironmentVariables: []string{"VC_ADDITIONAL_FLAGS"},
			CanBeBlank:           true,
			OverwriteOnUpgrade:   false,
		},
	}
}

// Get the parameters for this config
func (cfg *NimbusConfig) GetParameters() []*config.Parameter {
	return []*config.Parameter{
		&cfg.MaxPeers,
<<<<<<< HEAD
		&cfg.BnContainerTag,
		&cfg.VcContainerTag,
		&cfg.AdditionalBnFlags,
		&cfg.AdditionalVcFlags,
=======
		&cfg.PruningMode,
		&cfg.ContainerTag,
		&cfg.AdditionalFlags,
>>>>>>> c7061cfc
	}
}

// Get the common params that this client doesn't support
func (cfg *NimbusConfig) GetUnsupportedCommonParams() []string {
	return cfg.UnsupportedCommonParams
}

// Get the Docker container name of the validator client
func (cfg *NimbusConfig) GetValidatorImage() string {
	return cfg.VcContainerTag.Value.(string)
}

// Get the name of the client
func (cfg *NimbusConfig) GetName() string {
	return "Nimbus"
}

// The the title for the config
func (cfg *NimbusConfig) GetConfigTitle() string {
	return cfg.Title
}

func getNimbusDefaultPeers() uint16 {
	if runtime.GOARCH == "arm64" {
		return defaultNimbusMaxPeersArm
	}

	return defaultNimbusMaxPeersAmd
}<|MERGE_RESOLUTION|>--- conflicted
+++ resolved
@@ -7,19 +7,14 @@
 )
 
 const (
-<<<<<<< HEAD
 	// Prater
-	nimbusBnTagTest string = "statusim/nimbus-eth2:multiarch-v23.1.0"
-	nimbusVcTagTest string = "statusim/nimbus-validator-client:multiarch-v23.1.0"
+	nimbusBnTagTest string = "statusim/nimbus-eth2:multiarch-v23.1.1"
+	nimbusVcTagTest string = "statusim/nimbus-validator-client:multiarch-v23.1.1"
 
 	// Mainnet
-	nimbusBnTagProd string = "statusim/nimbus-eth2:multiarch-v23.1.0"
-	nimbusVcTagProd string = "statusim/nimbus-validator-client:multiarch-v23.1.0"
+	nimbusBnTagProd string = "statusim/nimbus-eth2:multiarch-v23.1.1"
+	nimbusVcTagProd string = "statusim/nimbus-validator-client:multiarch-v23.1.1"
 
-=======
-	nimbusTagTest            string = "statusim/nimbus-eth2:multiarch-v23.1.1"
-	nimbusTagProd            string = "statusim/nimbus-eth2:multiarch-v23.1.1"
->>>>>>> c7061cfc
 	defaultNimbusMaxPeersArm uint16 = 100
 	defaultNimbusMaxPeersAmd uint16 = 160
 )
@@ -34,19 +29,14 @@
 	// Common parameters that Nimbus doesn't support and should be hidden
 	UnsupportedCommonParams []string `yaml:"-"`
 
-<<<<<<< HEAD
 	// The Docker Hub tag for the BN
 	BnContainerTag config.Parameter `yaml:"bnContainerTag,omitempty"`
 
 	// The Docker Hub tag for the VC
 	VcContainerTag config.Parameter `yaml:"vcContainerTag,omitempty"`
-=======
+
 	// The pruning mode to use in the BN
 	PruningMode config.Parameter `yaml:"pruningMode,omitempty"`
-
-	// The Docker Hub tag for Nimbus
-	ContainerTag config.Parameter `yaml:"containerTag,omitempty"`
->>>>>>> c7061cfc
 
 	// Custom command line flags for the BN
 	AdditionalBnFlags config.Parameter `yaml:"additionalBnFlags,omitempty"`
@@ -72,7 +62,6 @@
 			OverwriteOnUpgrade:   false,
 		},
 
-<<<<<<< HEAD
 		BnContainerTag: config.Parameter{
 			ID:          "bnContainerTag",
 			Name:        "Beacon Node Container Tag",
@@ -90,7 +79,21 @@
 		},
 
 		VcContainerTag: config.Parameter{
-=======
+			ID:          "containerTag",
+			Name:        "Validator Client Container Tag",
+			Description: "The tag name of the Nimbus Validator Client container you want to use on Docker Hub.",
+			Type:        config.ParameterType_String,
+			Default: map[config.Network]interface{}{
+				config.Network_Mainnet: nimbusVcTagProd,
+				config.Network_Prater:  nimbusVcTagTest,
+				config.Network_Devnet:  nimbusVcTagTest,
+			},
+			AffectsContainers:    []config.ContainerID{config.ContainerID_Validator},
+			EnvironmentVariables: []string{"VC_CONTAINER_TAG"},
+			CanBeBlank:           false,
+			OverwriteOnUpgrade:   true,
+		},
+
 		PruningMode: config.Parameter{
 			ID:                   "pruningMode",
 			Name:                 "Pruning Mode",
@@ -110,23 +113,6 @@
 				Description: "Nimbus will only keep the last 5 months of data available, and will delete everything older than that. This will make Nimbus use less disk space overall, but you won't be able to access state older than 5 months (such as regenerating old rewards trees).\n\n[orange]WARNING: Pruning an *existing* database will take a VERY long time when Nimbus first starts. If you change from Archive to Pruned, you should delete your old chain data and do a checkpoint sync using `rocketpool service resync-eth2`. Make sure you have a checkpoint sync provider specified first!",
 				Value:       config.NimbusPruningMode_Prune,
 			}},
-		},
-
-		ContainerTag: config.Parameter{
->>>>>>> c7061cfc
-			ID:          "containerTag",
-			Name:        "Validator Client Container Tag",
-			Description: "The tag name of the Nimbus Validator Client container you want to use on Docker Hub.",
-			Type:        config.ParameterType_String,
-			Default: map[config.Network]interface{}{
-				config.Network_Mainnet: nimbusVcTagProd,
-				config.Network_Prater:  nimbusVcTagTest,
-				config.Network_Devnet:  nimbusVcTagTest,
-			},
-			AffectsContainers:    []config.ContainerID{config.ContainerID_Validator},
-			EnvironmentVariables: []string{"VC_CONTAINER_TAG"},
-			CanBeBlank:           false,
-			OverwriteOnUpgrade:   true,
 		},
 
 		AdditionalBnFlags: config.Parameter{
@@ -159,16 +145,11 @@
 func (cfg *NimbusConfig) GetParameters() []*config.Parameter {
 	return []*config.Parameter{
 		&cfg.MaxPeers,
-<<<<<<< HEAD
+		&cfg.PruningMode,
 		&cfg.BnContainerTag,
 		&cfg.VcContainerTag,
 		&cfg.AdditionalBnFlags,
 		&cfg.AdditionalVcFlags,
-=======
-		&cfg.PruningMode,
-		&cfg.ContainerTag,
-		&cfg.AdditionalFlags,
->>>>>>> c7061cfc
 	}
 }
 
