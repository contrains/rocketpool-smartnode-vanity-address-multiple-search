--- conflicted
+++ resolved
@@ -121,12 +121,8 @@
 func (cfg *NimbusConfig) GetParameters() []*config.Parameter {
 	return []*config.Parameter{
 		&cfg.MaxPeers,
-<<<<<<< HEAD
-		&cfg.ContainerTag,
-=======
 		&cfg.BnContainerTag,
 		&cfg.VcContainerTag,
->>>>>>> 0568491c
 		&cfg.AdditionalBnFlags,
 		&cfg.AdditionalVcFlags,
 	}
