package config

import (
	"github.com/rocket-pool/smartnode/shared/types/config"
)

const (
<<<<<<< HEAD
	lodestarTagTest         string = "chainsafe/lodestar:next"
	lodestarTagProd         string = "chainsafe/lodestar:v1.4.2"
=======
	lodestarTagTest         string = "chainsafe/lodestar:v1.4.3"
	lodestarTagProd         string = "chainsafe/lodestar:v1.4.3"
>>>>>>> 4eb42521
	defaultLodestarMaxPeers uint16 = 50
)

// Configuration for Lodestar
type LodestarConfig struct {
	Title string `yaml:"-"`

	// The max number of P2P peers to connect to
	MaxPeers config.Parameter `yaml:"maxPeers,omitempty"`

	// Common parameters that Lighthouse doesn't support and should be hidden
	UnsupportedCommonParams []string `yaml:"-"`

	// The Docker Hub tag for Lighthouse
	ContainerTag config.Parameter `yaml:"containerTag,omitempty"`

	// Custom command line flags for the BN
	AdditionalBnFlags config.Parameter `yaml:"additionalBnFlags,omitempty"`

	// Custom command line flags for the VC
	AdditionalVcFlags config.Parameter `yaml:"additionalVcFlags,omitempty"`
}

// Generates a new Lodestar configuration
func NewLodestarConfig(cfg *RocketPoolConfig) *LodestarConfig {
	return &LodestarConfig{
		Title: "Lodestar Settings",

		MaxPeers: config.Parameter{
			ID:                   "maxPeers",
			Name:                 "Max Peers",
			Description:          "The maximum number of peers your client should try to maintain. You can try lowering this if you have a low-resource system or a constrained network.",
			Type:                 config.ParameterType_Uint16,
			Default:              map[config.Network]interface{}{config.Network_All: defaultLodestarMaxPeers},
			AffectsContainers:    []config.ContainerID{config.ContainerID_Eth2},
			EnvironmentVariables: []string{"BN_MAX_PEERS"},
			CanBeBlank:           false,
			OverwriteOnUpgrade:   false,
		},

		ContainerTag: config.Parameter{
			ID:          "containerTag",
			Name:        "Container Tag",
			Description: "The tag name of the Lodestar container you want to use from Docker Hub.",
			Type:        config.ParameterType_String,
			Default: map[config.Network]interface{}{
				config.Network_Mainnet:  lodestarTagProd,
				config.Network_Prater:   lodestarTagTest,
				config.Network_Devnet:   lodestarTagTest,
				config.Network_Zhejiang: lodestarTagTest,
			},
			AffectsContainers:    []config.ContainerID{config.ContainerID_Eth2, config.ContainerID_Validator},
			EnvironmentVariables: []string{"BN_CONTAINER_TAG", "VC_CONTAINER_TAG"},
			CanBeBlank:           false,
			OverwriteOnUpgrade:   true,
		},

		AdditionalBnFlags: config.Parameter{
			ID:                   "additionalBnFlags",
			Name:                 "Additional Beacon Client Flags",
			Description:          "Additional custom command line flags you want to pass Lodestar's Beacon Client, to take advantage of other settings that the Smartnode's configuration doesn't cover.",
			Type:                 config.ParameterType_String,
			Default:              map[config.Network]interface{}{config.Network_All: ""},
			AffectsContainers:    []config.ContainerID{config.ContainerID_Eth2},
			EnvironmentVariables: []string{"BN_ADDITIONAL_FLAGS"},
			CanBeBlank:           true,
			OverwriteOnUpgrade:   false,
		},

		AdditionalVcFlags: config.Parameter{
			ID:                   "additionalVcFlags",
			Name:                 "Additional Validator Client Flags",
			Description:          "Additional custom command line flags you want to pass Lodestar's Validator Client, to take advantage of other settings that the Smartnode's configuration doesn't cover.",
			Type:                 config.ParameterType_String,
			Default:              map[config.Network]interface{}{config.Network_All: ""},
			AffectsContainers:    []config.ContainerID{config.ContainerID_Validator},
			EnvironmentVariables: []string{"VC_ADDITIONAL_FLAGS"},
			CanBeBlank:           true,
			OverwriteOnUpgrade:   false,
		},
	}
}

// Get the parameters for this config
func (cfg *LodestarConfig) GetParameters() []*config.Parameter {
	return []*config.Parameter{
		&cfg.MaxPeers,
		&cfg.ContainerTag,
		&cfg.AdditionalBnFlags,
		&cfg.AdditionalVcFlags,
	}
}

// Get the common params that this client doesn't support
func (cfg *LodestarConfig) GetUnsupportedCommonParams() []string {
	return cfg.UnsupportedCommonParams
}

// Get the Docker container name of the validator client
func (cfg *LodestarConfig) GetValidatorImage() string {
	return cfg.ContainerTag.Value.(string)
}

// Get the name of the client
func (cfg *LodestarConfig) GetName() string {
	return "Lodestar"
}

// The the title for the config
func (cfg *LodestarConfig) GetConfigTitle() string {
	return cfg.Title
}<|MERGE_RESOLUTION|>--- conflicted
+++ resolved
@@ -5,13 +5,8 @@
 )
 
 const (
-<<<<<<< HEAD
 	lodestarTagTest         string = "chainsafe/lodestar:next"
-	lodestarTagProd         string = "chainsafe/lodestar:v1.4.2"
-=======
-	lodestarTagTest         string = "chainsafe/lodestar:v1.4.3"
 	lodestarTagProd         string = "chainsafe/lodestar:v1.4.3"
->>>>>>> 4eb42521
 	defaultLodestarMaxPeers uint16 = 50
 )
 
