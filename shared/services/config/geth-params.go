--- conflicted
+++ resolved
@@ -11,12 +11,6 @@
 	gethTag              string = "ethereum/client-go:v1.10.17"
 	gethEventLogInterval int    = 25000
 )
-<<<<<<< HEAD
-
-// Defaults
-const defaultGethP2pPort uint16 = 30303
-=======
->>>>>>> 673a1ef2
 
 // Configuration for Geth
 type GethConfig struct {
