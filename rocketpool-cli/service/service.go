package service

import (
	"fmt"
	"os"
	"path/filepath"
	"regexp"
	"strings"
	"time"

	"github.com/hashicorp/go-version"
	"github.com/mitchellh/go-homedir"
	"github.com/rivo/tview"
	"github.com/urfave/cli"
	"gopkg.in/yaml.v2"

	"github.com/dustin/go-humanize"
	cliconfig "github.com/rocket-pool/smartnode/rocketpool-cli/service/config"
	"github.com/rocket-pool/smartnode/shared"
	"github.com/rocket-pool/smartnode/shared/services/config"
	"github.com/rocket-pool/smartnode/shared/services/rocketpool"
	cliutils "github.com/rocket-pool/smartnode/shared/utils/cli"
	"github.com/shirou/gopsutil/v3/disk"
)

// Settings
const (
	ExporterContainerSuffix         string = "_exporter"
	ValidatorContainerSuffix        string = "_validator"
	BeaconContainerSuffix           string = "_eth2"
	ExecutionContainerSuffix        string = "_eth1"
	NodeContainerSuffix             string = "_node"
	ApiContainerSuffix              string = "_api"
	WatchtowerContainerSuffix       string = "_watchtower"
	PruneProvisionerContainerSuffix string = "_prune_provisioner"
	EcMigratorContainerSuffix       string = "_ec_migrator"
	clientDataVolumeName            string = "/ethclient"
	dataFolderVolumeName            string = "/.rocketpool/data"

	PruneFreeSpaceRequired uint64 = 50 * 1024 * 1024 * 1024
	dockerImageRegex       string = ".*/(?P<image>.*):.*"
	colorReset             string = "\033[0m"
	colorBold              string = "\033[1m"
	colorRed               string = "\033[31m"
	colorYellow            string = "\033[33m"
	colorGreen             string = "\033[32m"
	colorLightBlue         string = "\033[36m"
	clearLine              string = "\033[2K"
)

// Install the Rocket Pool service
func installService(c *cli.Context) error {

	if c.String("network") != "" {
		fmt.Printf("%sNOTE: The --network flag is deprecated. You no longer need to specify it.%s\n\n", colorLightBlue, colorReset)
	}

	// Prompt for confirmation
	if !(c.Bool("yes") || cliutils.Confirm(fmt.Sprintf(
		"The Rocket Pool service will be installed --Version: %s\n\n%sIf you're upgrading, your existing configuration will be backed up and preserved.\nAll of your previous settings will be migrated automatically.%s\nAre you sure you want to continue?",
		c.String("version"), colorGreen, colorReset,
	))) {
		fmt.Println("Cancelled.")
		return nil
	}

	// Get RP client
	rp, err := rocketpool.NewClientFromCtx(c)
	if err != nil {
		return err
	}
	defer rp.Close()

	// Install service
	err = rp.InstallService(c.Bool("verbose"), c.Bool("no-deps"), c.String("network"), c.String("version"), c.String("path"))
	if err != nil {
		return err
	}

	// Print success message & return
	fmt.Println("")
	fmt.Println("The Rocket Pool service was successfully installed!")

	printPatchNotes(c)

	// Check if this is a new installation
	_, isNew, err := rp.LoadConfig()
	if err != nil {
		return fmt.Errorf("error loading new configuration: %w", err)
	}

	// Check if this is a migration
	isMigration := false
	if isNew {
		// Look for a legacy config to migrate
		migratedConfig, err := rp.LoadLegacyConfigFromBackup()
		if err != nil {
			return err
		}
		if migratedConfig != nil {
			isMigration = true
		}
	}

	// Report next steps
	fmt.Printf("%s\n=== Next Steps ===\n", colorLightBlue)
	fmt.Printf("Run 'rocketpool service config' to review the settings changes for this update, or to continue setting up your node.%s\n", colorReset)

	// Print the docker permissions notice
	if isNew && !isMigration {
		fmt.Printf("\n%sNOTE:\nSince this is your first time installing Rocket Pool, please start a new shell session by logging out and back in or restarting the machine.\n", colorYellow)
		fmt.Printf("This is necessary for your user account to have permissions to use Docker.%s", colorReset)
	}

	return nil

}

// Print the latest patch notes for this release
// TODO: get this from an external source and don't hardcode it into the CLI
func printPatchNotes(c *cli.Context) {

	fmt.Print(`
______           _        _    ______           _ 
| ___ \         | |      | |   | ___ \         | |
| |_/ /___   ___| | _____| |_  | |_/ /__   ___ | |
|    // _ \ / __| |/ / _ \ __| |  __/ _ \ / _ \| |
| |\ \ (_) | (__|   <  __/ |_  | | | (_) | (_) | |
\_| \_\___/ \___|_|\_\___|\__| \_|  \___/ \___/|_|

`)
	fmt.Printf("%s=== Smartnode v%s ===%s\n\n", colorGreen, shared.RocketPoolVersion, colorReset)
	fmt.Printf("Changes you should be aware of before starting:\n\n")

	fmt.Printf("%s=== [Ropsten] The Merge! ===%s\n", colorGreen, colorReset)
	fmt.Println("The merge has happened on Ropsten! You can now collect priority fees for blocks you propose. You'll need to set up your node's fee distributor in order to claim them (but you'll still collect them even before you do this).\nCheck out `rocketpool node initialize-fee-distributor` to initialize it, and `rocketpool node distribute-fees` to claim any balance it has.\n")

<<<<<<< HEAD
	fmt.Printf("%s=== [Ropsten] Garlic Bread! ===%s\n", colorGreen, colorReset)
	fmt.Println("The new Merkle Tree-based rewards system is live! Each rewards interval, your rewards will be calculated and saved. That means no more dilution or changing claim amounts, and no more needing to claim every interval!\nYou can sit on the rewards for as long as you want and claim them all at once!\nYou can access this new system with `rocketpool node claim-rewards`.\n")
=======
	fmt.Printf("%s=== Nethermind Pruning ===%s\n", colorGreen, colorReset)
	fmt.Println("You can now use `rocketpool service prune-eth1` to prune Nethermind when your disk space is running low.\n")

	fmt.Printf("%s=== Custom Validator Key Importing ===%s\n", colorGreen, colorReset)
	fmt.Println("`rocketpool wallet recover` now lets you recover validator keys for your minipools that were generated outside of the Smartnode stack (e.g. via Allnodes). You can use this to migrate them to your own self-managed node!\nTake a look at the guides to learn more: https://docs.rocketpool.net/guides/node/recovering-rp.html\n")

	fmt.Printf("%s=== Light Client Deprecation ===%s\n", colorGreen, colorReset)
	fmt.Println("Infura and Pocket are now deprecated because light clients will not be compatible with the upcoming Ethereum Merge. They will be removed in a later version. If you're running one of these, either as your primary or your fallback client, you should prepare to move away from them and use a full Execution client instead.")
>>>>>>> e85a4d17

	fmt.Printf("%s=== [Ropsten] Smoothing Pool! ===%s\n", colorGreen, colorReset)
	fmt.Println("You can now opt into the Smoothing Pool, which will collect everyone's priority fees and MEV, and share them evenly between all participants.\nThis is great for smaller validators because it means if it takes a long time for you to get a proposal, no problem! You get regular, smooth ETH rewards every interval.\nCheck it out with `rocketpool node join-smoothing-pool`.")
}

// Install the Rocket Pool update tracker for the metrics dashboard
func installUpdateTracker(c *cli.Context) error {

	// Prompt for confirmation
	if !(c.Bool("yes") || cliutils.Confirm(
		"This will add the ability to display any available Operating System updates or new Rocket Pool versions on the metrics dashboard. "+
			"Are you sure you want to install the update tracker?")) {
		fmt.Println("Cancelled.")
		return nil
	}

	// Get RP client
	rp, err := rocketpool.NewClientFromCtx(c)
	if err != nil {
		return err
	}
	defer rp.Close()

	// Get the container prefix
	prefix, err := getContainerPrefix(rp)
	if err != nil {
		return fmt.Errorf("Error getting validator container prefix: %w", err)
	}

	// Install service
	err = rp.InstallUpdateTracker(c.Bool("verbose"), c.String("version"))
	if err != nil {
		return err
	}

	// Print success message & return
	colorReset := "\033[0m"
	colorYellow := "\033[33m"
	fmt.Println("")
	fmt.Println("The Rocket Pool update tracker service was successfully installed!")
	fmt.Println("")
	fmt.Printf("%sNOTE:\nPlease run 'docker restart %s%s' to enable update tracking on the metrics dashboard.%s\n", colorYellow, prefix, ExporterContainerSuffix, colorReset)
	fmt.Println("")
	return nil

}

// View the Rocket Pool service status
func serviceStatus(c *cli.Context) error {

	// Get RP client
	rp, err := rocketpool.NewClientFromCtx(c)
	if err != nil {
		return err
	}
	defer rp.Close()

	// Print what network we're on
	err = cliutils.PrintNetwork(rp)
	if err != nil {
		return err
	}

	// Print service status
	return rp.PrintServiceStatus(getComposeFiles(c))

}

// Configure the service
func configureService(c *cli.Context) error {

	// Make sure the config directory exists first
	configPath := c.GlobalString("config-path")
	path, err := homedir.Expand(configPath)
	if err != nil {
		return fmt.Errorf("error expanding config path [%s]: %w", configPath, err)
	}
	_, err = os.Stat(path)
	if os.IsNotExist(err) {
		fmt.Printf("%sYour configured Rocket Pool directory of [%s] does not exist.\nPlease follow the instructions at https://docs.rocketpool.net/guides/node/docker.html to install the Smartnode.%s\n", colorYellow, path, colorReset)
		return nil
	}

	// Get RP client
	rp, err := rocketpool.NewClientFromCtx(c)
	if err != nil {
		return err
	}
	defer rp.Close()

	// Load the config, checking to see if it's new (hasn't been installed before)
	var oldCfg *config.RocketPoolConfig
	cfg, isNew, err := rp.LoadConfig()
	if err != nil {
		return fmt.Errorf("error loading user settings: %w", err)
	}

	// Check to see if this is a migration from a legacy config
	isMigration := false
	if isNew {
		// Look for a legacy config to migrate
		migratedConfig, err := rp.LoadLegacyConfigFromBackup()
		if err != nil {
			return err
		}
		if migratedConfig != nil {
			cfg = migratedConfig
			isMigration = true
		}
	}

	// Check if this is a new install
	isUpdate, err := rp.IsFirstRun()
	if err != nil {
		return fmt.Errorf("error checking for first-run status: %w", err)
	}

	// For migrations and upgrades, move the config to the old one and create a new upgraded copy
	if isMigration || isUpdate {
		oldCfg = cfg
		cfg = cfg.CreateCopy()
		err = cfg.UpdateDefaults()
		if err != nil {
			return fmt.Errorf("error upgrading configuration with the latest parameters: %w", err)
		}
	}

	// Save the config and exit in headless mode
	if c.NumFlags() > 0 {
		err := configureHeadless(c, cfg)
		if err != nil {
			return fmt.Errorf("error updating config from provided arguments: %w", err)
		}
		return rp.SaveConfig(cfg)
	}

	// Check for native mode
	isNative := c.GlobalIsSet("daemon-path")

	app := tview.NewApplication()
	md := cliconfig.NewMainDisplay(app, oldCfg, cfg, isNew, isMigration, isUpdate, isNative)
	err = app.Run()
	if err != nil {
		return err
	}

	// Deal with saving the config and printing the changes
	if md.ShouldSave {
		// Save the config
		rp.SaveConfig(md.Config)
		fmt.Println("Your changes have been saved!")

		// Exit immediately if we're in native mode
		if isNative {
			fmt.Println("Please restart your daemon service for them to take effect.")
			return nil
		}

		// Handle network changes
		prefix := fmt.Sprint(md.PreviousConfig.Smartnode.ProjectName.Value)
		if md.ChangeNetworks {
			// Remove the checkpoint sync provider
			md.Config.ConsensusCommon.CheckpointSyncProvider.Value = ""
			rp.SaveConfig(md.Config)

			fmt.Printf("%sWARNING: You have requested to change networks.\n\nAll of your existing chain data, your node wallet, and your validator keys will be removed. If you had a Checkpoint Sync URL provided for your Consensus client, it will be removed and you will need to specify a different one that supports the new network.\n\nPlease confirm you have backed up everything you want to keep, because it will be deleted if you answer `y` to the prompt below.\n\n%s", colorYellow, colorReset)

			if !cliutils.Confirm("Would you like the Smartnode to automatically switch networks for you? This will destroy and rebuild your `data` folder and all of Rocket Pool's Docker containers.") {
				fmt.Println("To change networks manually, please follow the steps laid out in the Node Operator's guide (https://docs.rocketpool.net/guides/node/mainnet.html).")
				return nil
			}

			err = changeNetworks(c, rp, fmt.Sprintf("%s%s", prefix, ApiContainerSuffix))
			if err != nil {
				fmt.Printf("%s%s%s\nThe Smartnode could not automatically change networks for you, so you will have to run the steps manually. Please follow the steps laid out in the Node Operator's guide (https://docs.rocketpool.net/guides/node/mainnet.html).\n", colorRed, err.Error(), colorReset)
			}
			return nil
		}

		// Query for service start if this is a new installation
		if isNew {
			if !cliutils.Confirm("Would you like to start the Smartnode services automatically now?") {
				fmt.Println("Please run `rocketpool service start` when you are ready to launch.")
				return nil
			} else {
				return startService(c, true)
			}
		}

		// Query for service start if this is old and there are containers to change
		if len(md.ContainersToRestart) > 0 {
			fmt.Println("The following containers must be restarted for the changes to take effect:")
			for _, container := range md.ContainersToRestart {
				fmt.Printf("\t%s_%s\n", prefix, container)
			}
			if !cliutils.Confirm("Would you like to restart them automatically now?") {
				fmt.Println("Please run `rocketpool service start` when you are ready to apply the changes.")
				return nil
			}

			fmt.Println()
			for _, container := range md.ContainersToRestart {
				fullName := fmt.Sprintf("%s_%s", prefix, container)
				fmt.Printf("Stopping %s... ", fullName)
				rp.StopContainer(fullName)
				fmt.Print("done!\n")
			}

			fmt.Println()
			fmt.Println("Applying changes and restarting containers...")
			return startService(c, true)
		}
	} else {
		fmt.Println("Your changes have not been saved. Your Smartnode configuration is the same as it was before.")
		return nil
	}

	return err
}

// Updates a configuration from the provided CLI arguments headlessly
func configureHeadless(c *cli.Context, cfg *config.RocketPoolConfig) error {

	// Root params
	for _, param := range cfg.GetParameters() {
		err := updateConfigParamFromCliArg(c, "", param, cfg)
		if err != nil {
			return err
		}
	}

	// Subconfigs
	for sectionName, subconfig := range cfg.GetSubconfigs() {
		for _, param := range subconfig.GetParameters() {
			err := updateConfigParamFromCliArg(c, sectionName, param, cfg)
			if err != nil {
				return err
			}
		}
	}

	return nil

}

// Updates a config parameter from a CLI flag
func updateConfigParamFromCliArg(c *cli.Context, sectionName string, param *config.Parameter, cfg *config.RocketPoolConfig) error {

	var paramName string
	if sectionName == "" {
		paramName = param.ID
	} else {
		paramName = fmt.Sprintf("%s-%s", sectionName, param.ID)
	}

	if c.IsSet(paramName) {
		switch param.Type {
		case config.ParameterType_Bool:
			param.Value = c.Bool(paramName)
		case config.ParameterType_Int:
			param.Value = c.Int(paramName)
		case config.ParameterType_Float:
			param.Value = c.Float64(paramName)
		case config.ParameterType_String:
			setting := c.String(paramName)
			if param.MaxLength > 0 && len(setting) > param.MaxLength {
				return fmt.Errorf("error setting value for %s: [%s] is too long (max length %d)", paramName, setting, param.MaxLength)
			}
			param.Value = c.String(paramName)
		case config.ParameterType_Uint:
			param.Value = c.Uint(paramName)
		case config.ParameterType_Uint16:
			param.Value = uint16(c.Uint(paramName))
		case config.ParameterType_Choice:
			selection := c.String(paramName)
			found := false
			for _, option := range param.Options {
				if fmt.Sprint(option.Value) == selection {
					param.Value = option.Value
					found = true
					break
				}
			}
			if !found {
				return fmt.Errorf("error setting value for %s: [%s] is not one of the valid options", paramName, selection)
			}
		}
	}

	return nil

}

// Handle a network change by terminating the service, deleting everything, and starting over
func changeNetworks(c *cli.Context, rp *rocketpool.Client, apiContainerName string) error {

	// Stop all of the containers
	fmt.Print("Stopping containers... ")
	err := rp.PauseService(getComposeFiles(c))
	if err != nil {
		return fmt.Errorf("error stopping service: %w", err)
	}
	fmt.Println("done")

	// Restart the API container
	fmt.Print("Starting API container... ")
	output, err := rp.StartContainer(apiContainerName)
	if err != nil {
		return fmt.Errorf("error starting API container: %w", err)
	}
	if output != apiContainerName {
		return fmt.Errorf("starting API container had unexpected output: %s", output)
	}
	fmt.Println("done")

	// Get the path of the user's data folder
	fmt.Print("Retrieving data folder path... ")
	volumePath, err := rp.GetClientVolumeSource(apiContainerName, dataFolderVolumeName)
	if err != nil {
		return fmt.Errorf("error getting data folder path: %w", err)
	}
	fmt.Printf("done, data folder = %s\n", volumePath)

	// Delete the data folder
	fmt.Print("Removing data folder... ")
	_, err = rp.TerminateDataFolder()
	if err != nil {
		return err
	}
	fmt.Println("done")

	// Terminate the current setup
	fmt.Print("Removing old installation... ")
	err = rp.StopService(getComposeFiles(c))
	if err != nil {
		return fmt.Errorf("error terminating old installation: %w", err)
	}
	fmt.Println("done")

	// Create new validator folder
	fmt.Print("Recreating data folder... ")
	err = os.MkdirAll(filepath.Join(volumePath, "validators"), 0775)
	if err != nil {
		return fmt.Errorf("error recreating data folder: %w", err)
	}

	// Start the service
	fmt.Print("Starting Rocket Pool... ")
	err = rp.StartService(getComposeFiles(c))
	if err != nil {
		return fmt.Errorf("error starting service: %w", err)
	}
	fmt.Println("done")

	return nil

}

// Start the Rocket Pool service
func startService(c *cli.Context, ignoreConfigSuggestion bool) error {

	// Get RP client
	rp, err := rocketpool.NewClientFromCtx(c)
	if err != nil {
		return err
	}
	defer rp.Close()

	// Update the Prometheus template with the assigned ports
	cfg, isNew, err := rp.LoadConfig()
	if err != nil {
		return fmt.Errorf("Error loading user settings: %w", err)
	}

	isMigration := false
	if isNew {
		// Look for a legacy config to migrate
		migratedConfig, err := rp.LoadLegacyConfigFromBackup()
		if err != nil {
			return err
		}
		if migratedConfig != nil {
			cfg = migratedConfig
			isMigration = true
		}
	}

	if isMigration {
		return fmt.Errorf("You must upgrade your configuration before starting the Smartnode.\nPlease run `rocketpool service config` to confirm your settings were migrated correctly, and enjoy the new configuration UI!")
	} else if isNew {
		return fmt.Errorf("No configuration detected. Please run `rocketpool service config` to set up your Smartnode before running it.")
	}

	// Check if this is a new install
	isUpdate, err := rp.IsFirstRun()
	if err != nil {
		return fmt.Errorf("error checking for first-run status: %w", err)
	}
	if isUpdate && !ignoreConfigSuggestion {
		if c.Bool("yes") || cliutils.Confirm("Smartnode upgrade detected - starting will overwrite certain settings with the latest defaults (such as container versions).\nYou may want to run `service config` first to see what's changed.\n\nWould you like to continue starting the service?") {
			err = cfg.UpdateDefaults()
			if err != nil {
				return fmt.Errorf("error upgrading configuration with the latest parameters: %w", err)
			}
			rp.SaveConfig(cfg)
			fmt.Printf("%sUpdated settings successfully.%s\n", colorGreen, colorReset)
		} else {
			fmt.Println("Cancelled.")
			return nil
		}
	}

	// Update the Prometheus template with the assigned ports
	metricsEnabled := cfg.EnableMetrics.Value.(bool)
	if metricsEnabled {
		err := rp.UpdatePrometheusConfiguration(cfg.GenerateEnvironmentVariables())
		if err != nil {
			return err
		}
	}

	if !c.Bool("ignore-slash-timer") {
		// Do the client swap check
		err := checkForValidatorChange(rp, cfg)
		if err != nil {
			fmt.Printf("%sWarning: couldn't verify that the validator container can be safely restarted:\n\t%s\n", colorYellow, err.Error())
			fmt.Println("If you are changing to a different ETH2 client, it may resubmit an attestation you have already submitted.")
			fmt.Println("This will slash your validator!")
			fmt.Println("To prevent slashing, you must wait 15 minutes from the time you stopped the clients before starting them again.\n")
			fmt.Println("**If you did NOT change clients, you can safely ignore this warning.**\n")
			if !cliutils.Confirm(fmt.Sprintf("Press y when you understand the above warning, have waited, and are ready to start Rocket Pool:%s", colorReset)) {
				fmt.Println("Cancelled.")
				return nil
			}
		}
	} else {
		fmt.Printf("%sIgnoring anti-slashing safety delay.%s\n", colorYellow, colorReset)
	}

	// Force a delay if using Teku and upgrading from v1.3.0 or below because of the slashing protection DB migration in v1.3.1+
	isLocalTeku := (cfg.ConsensusClientMode.Value.(config.Mode) == config.Mode_Local && cfg.ConsensusClient.Value.(config.ConsensusClient) == config.ConsensusClient_Teku)
	isExternalTeku := (cfg.ConsensusClientMode.Value.(config.Mode) == config.Mode_External && cfg.ExternalConsensusClient.Value.(config.ConsensusClient) == config.ConsensusClient_Teku)
	if isUpdate && !isNew && !cfg.IsNativeMode && (isLocalTeku || isExternalTeku) && !c.Bool("ignore-slash-timer") {
		previousVersion := "0.0.0"
		backupCfg, err := rp.LoadBackupConfig()
		if err != nil {
			fmt.Printf("WARNING: Couldn't determine previous Smartnode version from backup settings: %s\n", err.Error())
		} else if backupCfg != nil {
			previousVersion = backupCfg.Version
		}

		oldVersion, err := version.NewVersion(strings.TrimPrefix(previousVersion, "v"))
		if err != nil {
			fmt.Printf("WARNING: Backup configuration states the previous Smartnode installation used version %s, which is not a valid version\n", previousVersion)
			oldVersion, _ = version.NewVersion("0.0.0")
		}

		vulnerableConstraint, _ := version.NewConstraint("<= 1.3.0")
		if vulnerableConstraint.Check(oldVersion) {
			err = handleTekuSlashProtectionMigrationDelay(rp, cfg)
			if err != nil {
				return err
			}
		}
	}

	// Write a note on doppelganger protection
	doppelgangerEnabled, err := cfg.IsDoppelgangerEnabled()
	if err != nil {
		fmt.Printf("%sCouldn't check if you have Doppelganger Protection enabled: %s\nIf you do, your validator will miss up to 3 attestations when it starts.\nThis is *intentional* and does not indicate a problem with your node.%s\n\n", colorYellow, err.Error(), colorReset)
	} else if doppelgangerEnabled {
		fmt.Printf("%sNOTE: You currently have Doppelganger Protection enabled.\nYour validator will miss up to 3 attestations when it starts.\nThis is *intentional* and does not indicate a problem with your node.%s\n\n", colorYellow, colorReset)
	}

	// Start service
	err = rp.StartService(getComposeFiles(c))
	if err != nil {
		return err
	}

	// Remove the upgrade flag if it's there
	return rp.RemoveUpgradeFlagFile()

}

// Versions prior to v1.3.1 didn't preserve Teku's slashing DB, so force a delay when upgrading to ensure the user doesn't get slashed by accident
func handleTekuSlashProtectionMigrationDelay(rp *rocketpool.Client, cfg *config.RocketPoolConfig) error {

	fmt.Printf("%s=== NOTICE ===\n", colorYellow)
	fmt.Printf("You are currently using Teku as your Consensus client.\nv1.3.1+ fixes an issue that would cause Teku's slashing protection database to be lost after an upgrade.\nIt will now be rebuilt.\n\nFor the absolute safety of your funds, your node will wait for 15 minutes before starting.\nYou will miss a few attestations during this process; this is expected.\n\nThis delay only needs to happen the first time you start the Smartnode after upgrading to v1.3.1 or higher.%s\n\nIf you are installing the Smartnode for the first time or don't have any validators yet, you can skip this with `rocketpool service start --ignore-slash-timer`. Otherwise, we strongly recommend you wait for the full delay.\n\n", colorReset)

	// Get the container prefix
	prefix, err := getContainerPrefix(rp)
	if err != nil {
		return fmt.Errorf("Error getting validator container prefix: %w", err)
	}

	// Get the current validator client
	currentValidatorImageString, err := rp.GetDockerImage(prefix + ValidatorContainerSuffix)
	if err != nil {
		return fmt.Errorf("Error getting current validator image: %w", err)
	}

	currentValidatorName, err := getDockerImageName(currentValidatorImageString)
	if err != nil {
		return fmt.Errorf("Error getting current validator image name: %w", err)
	}

	// Get the time that the container responsible for validator duties exited
	validatorDutyContainerName, err := getContainerNameForValidatorDuties(currentValidatorName, rp)
	if err != nil {
		return fmt.Errorf("Error getting validator container name: %w", err)
	}
	validatorFinishTime, err := rp.GetDockerContainerShutdownTime(validatorDutyContainerName)
	if err != nil {
		return fmt.Errorf("Error getting validator shutdown time: %w", err)
	}

	// If it hasn't exited yet, shut it down
	zeroTime := time.Time{}
	status, err := rp.GetDockerStatus(validatorDutyContainerName)
	if err != nil {
		return fmt.Errorf("Error getting container [%s] status: %w", validatorDutyContainerName, err)
	}
	if validatorFinishTime == zeroTime || status == "running" {
		fmt.Printf("%sValidator is currently running, stopping it...%s\n", colorYellow, colorReset)
		response, err := rp.StopContainer(validatorDutyContainerName)
		validatorFinishTime = time.Now()
		if err != nil {
			return fmt.Errorf("Error stopping container [%s]: %w", validatorDutyContainerName, err)
		}
		if response != validatorDutyContainerName {
			return fmt.Errorf("Unexpected response when stopping container [%s]: %s", validatorDutyContainerName, response)
		}
	}

	// Print the warning and start the time lockout
	safeStartTime := validatorFinishTime.Add(15 * time.Minute)
	remainingTime := time.Until(safeStartTime)
	if remainingTime <= 0 {
		fmt.Printf("The validator has been offline for %s, which is long enough to prevent slashing.\n", time.Since(validatorFinishTime))
		fmt.Println("The new client can be safely started.")
	} else {
		// Wait for 15 minutes
		for remainingTime > 0 {
			fmt.Printf("Remaining time: %s", remainingTime)
			time.Sleep(1 * time.Second)
			remainingTime = time.Until(safeStartTime)
			fmt.Printf("%s\r", clearLine)
		}

		fmt.Println(colorReset)
		fmt.Println("You may now safely start the validator without fear of being slashed.")
	}

	return nil
}

func checkForValidatorChange(rp *rocketpool.Client, cfg *config.RocketPoolConfig) error {

	// Get the container prefix
	prefix, err := getContainerPrefix(rp)
	if err != nil {
		return fmt.Errorf("Error getting validator container prefix: %w", err)
	}

	// Get the current validator client
	currentValidatorImageString, err := rp.GetDockerImage(prefix + ValidatorContainerSuffix)
	if err != nil {
		return fmt.Errorf("Error getting current validator image: %w", err)
	}

	currentValidatorName, err := getDockerImageName(currentValidatorImageString)
	if err != nil {
		return fmt.Errorf("Error getting current validator image name: %w", err)
	}

	// Get the new validator client according to the settings file
	selectedConsensusClientConfig, err := cfg.GetSelectedConsensusClientConfig()
	if err != nil {
		return fmt.Errorf("Error getting selected consensus client config: %w", err)
	}
	pendingValidatorName, err := getDockerImageName(selectedConsensusClientConfig.GetValidatorImage())
	if err != nil {
		return fmt.Errorf("Error getting pending validator image name: %w", err)
	}

	// Compare the clients and warn if necessary
	if currentValidatorName == pendingValidatorName {
		fmt.Printf("Validator client [%s] was previously used - no slashing prevention delay necessary.\n", currentValidatorName)
	} else if currentValidatorName == "" {
		fmt.Println("This is the first time starting Rocket Pool - no slashing prevention delay necessary.")
	} else {

		// Get the time that the container responsible for validator duties exited
		validatorDutyContainerName, err := getContainerNameForValidatorDuties(currentValidatorName, rp)
		if err != nil {
			return fmt.Errorf("Error getting validator container name: %w", err)
		}
		validatorFinishTime, err := rp.GetDockerContainerShutdownTime(validatorDutyContainerName)
		if err != nil {
			return fmt.Errorf("Error getting validator shutdown time: %w", err)
		}

		// If it hasn't exited yet, shut it down
		zeroTime := time.Time{}
		status, err := rp.GetDockerStatus(validatorDutyContainerName)
		if err != nil {
			return fmt.Errorf("Error getting container [%s] status: %w", validatorDutyContainerName, err)
		}
		if validatorFinishTime == zeroTime || status == "running" {
			fmt.Printf("%sValidator is currently running, stopping it...%s\n", colorYellow, colorReset)
			response, err := rp.StopContainer(validatorDutyContainerName)
			validatorFinishTime = time.Now()
			if err != nil {
				return fmt.Errorf("Error stopping container [%s]: %w", validatorDutyContainerName, err)
			}
			if response != validatorDutyContainerName {
				return fmt.Errorf("Unexpected response when stopping container [%s]: %s", validatorDutyContainerName, response)
			}
		}

		// Print the warning and start the time lockout
		safeStartTime := validatorFinishTime.Add(15 * time.Minute)
		remainingTime := time.Until(safeStartTime)
		if remainingTime <= 0 {
			fmt.Printf("The validator has been offline for %s, which is long enough to prevent slashing.\n", time.Since(validatorFinishTime))
			fmt.Println("The new client can be safely started.")
		} else {
			fmt.Printf("%s=== WARNING ===\n", colorRed)
			fmt.Printf("You have changed your validator client from %s to %s.\n", currentValidatorName, pendingValidatorName)
			fmt.Println("If you have active validators, starting the new client immediately will cause them to be slashed due to duplicate attestations!")
			fmt.Println("To prevent slashing, Rocket Pool will delay activating the new client for 15 minutes.")
			fmt.Printf("If you want to bypass this cooldown and understand the risks, run `rocketpool service start --ignore-slash-timer`.%s\n\n", colorReset)

			// Wait for 15 minutes
			for remainingTime > 0 {
				fmt.Printf("Remaining time: %s", remainingTime)
				time.Sleep(1 * time.Second)
				remainingTime = time.Until(safeStartTime)
				fmt.Printf("%s\r", clearLine)
			}

			fmt.Println(colorReset)
			fmt.Println("You may now safely start the validator without fear of being slashed.")
		}
	}

	return nil
}

// Get the name of the container responsible for validator duties based on the client name
// TODO: this is temporary and can change, clean it up when Nimbus supports split mode
func getContainerNameForValidatorDuties(CurrentValidatorClientName string, rp *rocketpool.Client) (string, error) {

	prefix, err := getContainerPrefix(rp)
	if err != nil {
		return "", err
	}

	if CurrentValidatorClientName == "nimbus" {
		return prefix + BeaconContainerSuffix, nil
	} else {
		return prefix + ValidatorContainerSuffix, nil
	}

}

// Get the time that the container responsible for validator duties exited
func getValidatorFinishTime(CurrentValidatorClientName string, rp *rocketpool.Client) (time.Time, error) {

	prefix, err := getContainerPrefix(rp)
	if err != nil {
		return time.Time{}, err
	}

	var validatorFinishTime time.Time
	if CurrentValidatorClientName == "nimbus" {
		validatorFinishTime, err = rp.GetDockerContainerShutdownTime(prefix + BeaconContainerSuffix)
	} else {
		validatorFinishTime, err = rp.GetDockerContainerShutdownTime(prefix + ValidatorContainerSuffix)
	}

	return validatorFinishTime, err

}

// Extract the image name from a Docker image string
func getDockerImageName(imageString string) (string, error) {

	// Return the empty string if the validator didn't exist (probably because this is the first time starting it up)
	if imageString == "" {
		return "", nil
	}

	reg := regexp.MustCompile(dockerImageRegex)
	matches := reg.FindStringSubmatch(imageString)
	if matches == nil {
		return "", fmt.Errorf("Couldn't parse the Docker image string [%s]", imageString)
	}
	imageIndex := reg.SubexpIndex("image")
	if imageIndex == -1 {
		return "", fmt.Errorf("Image name not found in Docker image [%s]", imageString)
	}

	imageName := matches[imageIndex]
	return imageName, nil
}

// Gets the prefix specified for Rocket Pool's Docker containers
func getContainerPrefix(rp *rocketpool.Client) (string, error) {

	cfg, isNew, err := rp.LoadConfig()
	if err != nil {
		return "", err
	}
	if isNew {
		return "", fmt.Errorf("Settings file not found. Please run `rocketpool service config` to set up your Smartnode.")
	}

	return cfg.Smartnode.ProjectName.Value.(string), nil
}

// Prepares the execution client for pruning
func pruneExecutionClient(c *cli.Context) error {

	// Get RP client
	rp, err := rocketpool.NewClientFromCtx(c)
	if err != nil {
		return err
	}
	defer rp.Close()

	// Get the config
	cfg, isNew, err := rp.LoadConfig()
	if err != nil {
		return err
	}
	if isNew {
		return fmt.Errorf("Settings file not found. Please run `rocketpool service config` to set up your Smartnode.")
	}

	// Sanity checks
	if cfg.ExecutionClientMode.Value.(config.Mode) == config.Mode_External {
		fmt.Println("You are using an externally managed Execution client.\nThe Smartnode cannot prune it for you.")
		return nil
	}
	if cfg.IsNativeMode {
		fmt.Println("You are using Native Mode.\nThe Smartnode cannot prune your Execution client for you, you'll have to do it manually.")
	}
	selectedEc := cfg.ExecutionClient.Value.(config.ExecutionClient)
	switch selectedEc {
	case config.ExecutionClient_Besu:
		fmt.Println("You are using Besu as your Execution client.\nBesu does not need pruning.")
		return nil
	}

	fmt.Println("This will shut down your main execution client and prune its database, freeing up disk space.")
	fmt.Println("Once pruning is complete, your execution client will restart automatically.\n")

	if cfg.UseFallbackClients.Value == false {
		fmt.Printf("%sYou do not have a fallback execution client configured.\nYou will continue attesting while it prunes, but block proposals and most of Rocket Pool's commands will not work.\nPlease configure a fallback client with `rocketpool service config` before running this.%s\n", colorRed, colorReset)
	} else {
		fmt.Println("You have fallback clients enabled. Rocket Pool (and your consensus client) will use that while the main client is pruning.")
	}

	// Get the container prefix
	prefix, err := getContainerPrefix(rp)
	if err != nil {
		return fmt.Errorf("Error getting container prefix: %w", err)
	}

	// Prompt for confirmation
	if !(c.Bool("yes") || cliutils.Confirm("Are you sure you want to prune your main execution client?")) {
		fmt.Println("Cancelled.")
		return nil
	}

	// Get the prune provisioner image
	pruneProvisioner := cfg.Smartnode.GetPruneProvisionerContainerTag()

	// Check for enough free space
	executionContainerName := prefix + ExecutionContainerSuffix
	volumePath, err := rp.GetClientVolumeSource(executionContainerName, clientDataVolumeName)
	if err != nil {
		return fmt.Errorf("Error getting execution volume source path: %w", err)
	}
	partitions, err := disk.Partitions(true)
	if err != nil {
		return fmt.Errorf("Error getting partition list: %w", err)
	}

	longestPath := 0
	bestPartition := disk.PartitionStat{}
	for _, partition := range partitions {
		if strings.HasPrefix(volumePath, partition.Mountpoint) && len(partition.Mountpoint) > longestPath {
			bestPartition = partition
			longestPath = len(partition.Mountpoint)
		}
	}

	diskUsage, err := disk.Usage(bestPartition.Mountpoint)
	if err != nil {
		return fmt.Errorf("Error getting free disk space available: %w", err)
	}
	freeSpaceHuman := humanize.IBytes(diskUsage.Free)
	if diskUsage.Free < PruneFreeSpaceRequired {
		return fmt.Errorf("%sYour disk must have 50 GiB free to prune, but it only has %s free. Please free some space before pruning.%s", colorRed, freeSpaceHuman, colorReset)
	} else {
		fmt.Printf("Your disk has %s free, which is enough to prune.\n", freeSpaceHuman)
	}

	fmt.Printf("Stopping %s...\n", executionContainerName)
	result, err := rp.StopContainer(executionContainerName)
	if err != nil {
		return fmt.Errorf("Error stopping main execution container: %w", err)
	}
	if result != executionContainerName {
		return fmt.Errorf("Unexpected output while stopping main execution container: %s", result)
	}

	// Get the ETH1 volume name
	volume, err := rp.GetClientVolumeName(executionContainerName, clientDataVolumeName)
	if err != nil {
		return fmt.Errorf("Error getting execution client volume name: %w", err)
	}

	// Run the prune provisioner
	fmt.Printf("Provisioning pruning on volume %s...\n", volume)
	err = rp.RunPruneProvisioner(prefix+PruneProvisionerContainerSuffix, volume, pruneProvisioner)
	if err != nil {
		return fmt.Errorf("Error running prune provisioner: %w", err)
	}

	// Restart ETH1
	fmt.Printf("Restarting %s...\n", executionContainerName)
	result, err = rp.StartContainer(executionContainerName)
	if err != nil {
		return fmt.Errorf("Error starting main execution client: %w", err)
	}
	if result != executionContainerName {
		return fmt.Errorf("Unexpected output while starting main execution client: %s", result)
	}

<<<<<<< HEAD
	if cfg.ExecutionClient.Value.(config.ExecutionClient) == config.ExecutionClient_Nethermind {
		err = rp.RunNethermindPruneStarter(executionContainerName)
		if err != nil {
			return fmt.Errorf("Error starting Nethermind prune starter: %w", err)
=======
	if selectedEc == config.ExecutionClient_Nethermind {
		err = rp.RunNethermindPruneStarter(executionContainerName)
		if err != nil {
			return err
>>>>>>> e85a4d17
		}
	}

	fmt.Printf("\nDone! Your main execution client is now pruning. You can follow its progress with `rocketpool service logs eth1`.\n")
	fmt.Println("Once it's done, it will restart automatically and resume normal operation.")

	fmt.Printf("%sNOTE: While pruning, you **cannot** interrupt the client (e.g. by restarting) or you risk corrupting the database!\nYou must let it run to completion!%s\n", colorYellow, colorReset)

	return nil

}

// Pause the Rocket Pool service
func pauseService(c *cli.Context) error {

	// Get RP client
	rp, err := rocketpool.NewClientFromCtx(c)
	if err != nil {
		return err
	}
	defer rp.Close()

	// Get the config
	cfg, _, err := rp.LoadConfig()
	if err != nil {
		return err
	}

	// Write a note on doppelganger protection
	doppelgangerEnabled, err := cfg.IsDoppelgangerEnabled()
	if err != nil {
		fmt.Printf("%sCouldn't check if you have Doppelganger Protection enabled: %s\nIf you do, stopping your validator will cause it to miss up to 3 attestations when it next starts.\nThis is *intentional* and does not indicate a problem with your node.%s\n\n", colorYellow, err.Error(), colorReset)
	} else if doppelgangerEnabled {
		fmt.Printf("%sNOTE: You currently have Doppelganger Protection enabled.\nIf you stop your validator, it will miss up to 3 attestations when it next starts.\nThis is *intentional* and does not indicate a problem with your node.%s\n\n", colorYellow, colorReset)
	}

	// Prompt for confirmation
	if !(c.Bool("yes") || cliutils.Confirm("Are you sure you want to pause the Rocket Pool service? Any staking minipools will be penalized!")) {
		fmt.Println("Cancelled.")
		return nil
	}

	// Pause service
	return rp.PauseService(getComposeFiles(c))

}

// Stop the Rocket Pool service
func stopService(c *cli.Context) error {

	// Prompt for confirmation
	if !(c.Bool("yes") || cliutils.Confirm(fmt.Sprintf("%sWARNING: Are you sure you want to terminate the Rocket Pool service? Any staking minipools will be penalized, your ETH1 and ETH2 chain databases will be deleted, you will lose ALL of your sync progress, and you will lose your Prometheus metrics database!%s", colorRed, colorReset))) {
		fmt.Println("Cancelled.")
		return nil
	}

	// Get RP client
	rp, err := rocketpool.NewClientFromCtx(c)
	if err != nil {
		return err
	}
	defer rp.Close()

	// Stop service
	return rp.StopService(getComposeFiles(c))

}

// View the Rocket Pool service logs
func serviceLogs(c *cli.Context, serviceNames ...string) error {

	// Get RP client
	rp, err := rocketpool.NewClientFromCtx(c)
	if err != nil {
		return err
	}
	defer rp.Close()

	// Print service logs
	return rp.PrintServiceLogs(getComposeFiles(c), c.String("tail"), serviceNames...)

}

// View the Rocket Pool service stats
func serviceStats(c *cli.Context) error {

	// Get RP client
	rp, err := rocketpool.NewClientFromCtx(c)
	if err != nil {
		return err
	}
	defer rp.Close()

	// Print service stats
	return rp.PrintServiceStats(getComposeFiles(c))

}

// View the Rocket Pool service compose config
func serviceCompose(c *cli.Context) error {

	// Get RP client
	rp, err := rocketpool.NewClientFromCtx(c)
	if err != nil {
		return err
	}
	defer rp.Close()

	// Print service compose config
	return rp.PrintServiceCompose(getComposeFiles(c))

}

// View the Rocket Pool service version information
func serviceVersion(c *cli.Context) error {

	// Get RP client
	rp, err := rocketpool.NewClientFromCtx(c)
	if err != nil {
		return err
	}
	defer rp.Close()

	// Print what network we're on
	err = cliutils.PrintNetwork(rp)
	if err != nil {
		return err
	}

	// Get RP service version
	serviceVersion, err := rp.GetServiceVersion()
	if err != nil {
		return err
	}

	// Get config
	cfg, isNew, err := rp.LoadConfig()
	if err != nil {
		return err
	}
	if isNew {
		return fmt.Errorf("Settings file not found. Please run `rocketpool service config` to set up your Smartnode.")
	}

	// Handle native mode
	if cfg.IsNativeMode {
		fmt.Printf("Rocket Pool client version: %s\n", c.App.Version)
		fmt.Printf("Rocket Pool service version: %s\n", serviceVersion)
		fmt.Println("Configured for Native Mode")
		return nil
	}

	// Get the execution client string
	var eth1ClientString string
	eth1ClientMode := cfg.ExecutionClientMode.Value.(config.Mode)
	switch eth1ClientMode {
	case config.Mode_Local:
		eth1Client := cfg.ExecutionClient.Value.(config.ExecutionClient)
		format := "%s (Locally managed)\n\tImage: %s"
		switch eth1Client {
		case config.ExecutionClient_Geth:
			eth1ClientString = fmt.Sprintf(format, "Geth", cfg.Geth.ContainerTag.Value.(string))
		case config.ExecutionClient_Nethermind:
			eth1ClientString = fmt.Sprintf(format, "Nethermind", cfg.Nethermind.ContainerTag.Value.(string))
		case config.ExecutionClient_Besu:
			eth1ClientString = fmt.Sprintf(format, "Besu", cfg.Besu.ContainerTag.Value.(string))
		default:
			return fmt.Errorf("unknown local execution client [%v]", eth1Client)
		}

	case config.Mode_External:
		eth1ClientString = "Externally managed"

	default:
		return fmt.Errorf("unknown execution client mode [%v]", eth1ClientMode)
	}

	// Get the consensus client string
	var eth2ClientString string
	eth2ClientMode := cfg.ConsensusClientMode.Value.(config.Mode)
	switch eth2ClientMode {
	case config.Mode_Local:
		eth2Client := cfg.ConsensusClient.Value.(config.ConsensusClient)
		format := "%s (Locally managed)\n\tImage: %s"
		switch eth2Client {
		case config.ConsensusClient_Lighthouse:
			eth2ClientString = fmt.Sprintf(format, "Lighthouse", cfg.Lighthouse.ContainerTag.Value.(string))
		case config.ConsensusClient_Nimbus:
			eth2ClientString = fmt.Sprintf(format, "Nimbus", cfg.Nimbus.ContainerTag.Value.(string))
		case config.ConsensusClient_Prysm:
			// Prysm is a special case, as the BN and VC image versions may differ
			eth2ClientString = fmt.Sprintf(format+"\n\tVC image: %s", "Prysm", cfg.Prysm.BnContainerTag.Value.(string), cfg.Prysm.VcContainerTag.Value.(string))
		case config.ConsensusClient_Teku:
			eth2ClientString = fmt.Sprintf(format, "Teku", cfg.Teku.ContainerTag.Value.(string))
		default:
			return fmt.Errorf("unknown local consensus client [%v]", eth2Client)
		}

	case config.Mode_External:
		eth2Client := cfg.ExternalConsensusClient.Value.(config.ConsensusClient)
		format := "%s (Externally managed)\n\tVC Image: %s"
		switch eth2Client {
		case config.ConsensusClient_Lighthouse:
			eth2ClientString = fmt.Sprintf(format, "Lighthouse", cfg.ExternalLighthouse.ContainerTag.Value.(string))
		case config.ConsensusClient_Prysm:
			eth2ClientString = fmt.Sprintf(format, "Prysm", cfg.ExternalPrysm.ContainerTag.Value.(string))
		case config.ConsensusClient_Teku:
			eth2ClientString = fmt.Sprintf(format, "Teku", cfg.ExternalTeku.ContainerTag.Value.(string))
		default:
			return fmt.Errorf("unknown external consensus client [%v]", eth2Client)
		}

	default:
		return fmt.Errorf("unknown consensus client mode [%v]", eth2ClientMode)
	}

	// Print version info
	fmt.Printf("Rocket Pool client version: %s\n", c.App.Version)
	fmt.Printf("Rocket Pool service version: %s\n", serviceVersion)
	fmt.Printf("Selected Eth 1.0 client: %s\n", eth1ClientString)
	fmt.Printf("Selected Eth 2.0 client: %s\n", eth2ClientString)
	return nil

}

// Get the compose file paths for a CLI context
func getComposeFiles(c *cli.Context) []string {
	return c.Parent().StringSlice("compose-file")
}

// Destroy and resync the eth1 client from scratch
func resyncEth1(c *cli.Context) error {

	// Get RP client
	rp, err := rocketpool.NewClientFromCtx(c)
	if err != nil {
		return err
	}
	defer rp.Close()

	// Get the config
	_, isNew, err := rp.LoadConfig()
	if err != nil {
		return err
	}
	if isNew {
		return fmt.Errorf("Settings file not found. Please run `rocketpool service config` to set up your Smartnode.")
	}

	fmt.Println("This will delete the chain data of your primary ETH1 client and resync it from scratch.")
	fmt.Printf("%sYou should only do this if your ETH1 client has failed and can no longer start or sync properly.\nThis is meant to be a last resort.%s\n", colorYellow, colorReset)

	// Get the container prefix
	prefix, err := getContainerPrefix(rp)
	if err != nil {
		return fmt.Errorf("Error getting container prefix: %w", err)
	}

	// Prompt for confirmation
	if !(c.Bool("yes") || cliutils.Confirm(fmt.Sprintf("%sAre you SURE you want to delete and resync your main ETH1 client from scratch? This cannot be undone!%s", colorRed, colorReset))) {
		fmt.Println("Cancelled.")
		return nil
	}

	// Stop ETH1
	executionContainerName := prefix + ExecutionContainerSuffix
	fmt.Printf("Stopping %s...\n", executionContainerName)
	result, err := rp.StopContainer(executionContainerName)
	if err != nil {
		fmt.Printf("%sWARNING: Stopping main ETH1 container failed: %s%s\n", colorYellow, err.Error(), colorReset)
	}
	if result != executionContainerName {
		fmt.Printf("%sWARNING: Unexpected output while stopping main ETH1 container: %s%s\n", colorYellow, result, colorReset)
	}

	// Get ETH1 volume name
	volume, err := rp.GetClientVolumeName(executionContainerName, clientDataVolumeName)
	if err != nil {
		return fmt.Errorf("Error getting ETH1 volume name: %w", err)
	}

	// Remove ETH1
	fmt.Printf("Deleting %s...\n", executionContainerName)
	result, err = rp.RemoveContainer(executionContainerName)
	if err != nil {
		return fmt.Errorf("Error deleting main ETH1 container: %w", err)
	}
	if result != executionContainerName {
		return fmt.Errorf("Unexpected output while deleting main ETH1 container: %s", result)
	}

	// Delete the ETH1 volume
	fmt.Printf("Deleting volume %s...\n", volume)
	result, err = rp.DeleteVolume(volume)
	if err != nil {
		return fmt.Errorf("Error deleting volume: %w", err)
	}
	if result != volume {
		return fmt.Errorf("Unexpected output while deleting volume: %s", result)
	}

	// Restart Rocket Pool
	fmt.Printf("Rebuilding %s and restarting Rocket Pool...\n", executionContainerName)
	err = startService(c, true)
	if err != nil {
		return fmt.Errorf("Error starting Rocket Pool: %s", err)
	}

	fmt.Printf("\nDone! Your main ETH1 client is now resyncing. You can follow its progress with `rocketpool service logs eth1`.\n")

	return nil

}

// Destroy and resync the eth2 client from scratch
func resyncEth2(c *cli.Context) error {

	// Get RP client
	rp, err := rocketpool.NewClientFromCtx(c)
	if err != nil {
		return err
	}
	defer rp.Close()

	// Get the merged config
	cfg, isNew, err := rp.LoadConfig()
	if err != nil {
		return err
	}
	if isNew {
		return fmt.Errorf("Settings file not found. Please run `rocketpool service config` to set up your Smartnode.")
	}

	fmt.Println("This will delete the chain data of your ETH2 client and resync it from scratch.")
	fmt.Printf("%sYou should only do this if your ETH2 client has failed and can no longer start or sync properly.\nThis is meant to be a last resort.%s\n\n", colorYellow, colorReset)

	// Get the parameters that the selected client doesn't support
	var unsupportedParams []string
	var clientName string
	eth2ClientMode := cfg.ConsensusClientMode.Value.(config.Mode)
	switch eth2ClientMode {
	case config.Mode_Local:
		selectedClientConfig, err := cfg.GetSelectedConsensusClientConfig()
		if err != nil {
			return fmt.Errorf("error getting selected consensus client config: %w", err)
		}
		unsupportedParams = selectedClientConfig.(config.LocalConsensusConfig).GetUnsupportedCommonParams()
		clientName = selectedClientConfig.GetName()

	case config.Mode_External:
		fmt.Println("You use an externally-managed Consensus client. Rocket Pool cannot resync it for you.")
		return nil

	default:
		return fmt.Errorf("unknown consensus client mode [%v]", eth2ClientMode)
	}

	// Check if the selected client supports checkpoint sync
	supportsCheckpointSync := true
	for _, param := range unsupportedParams {
		if param == config.CheckpointSyncUrlID {
			supportsCheckpointSync = false
		}
	}
	if !supportsCheckpointSync {
		fmt.Printf("%sYour ETH2 client (%s) does not support checkpoint sync.\nIf you have active validators, they %swill be considered offline and will leak ETH%s%s while the client is syncing.%s\n\n", colorRed, clientName, colorBold, colorReset, colorRed, colorReset)
	} else {
		// Get the current checkpoint sync URL
		checkpointSyncUrl := cfg.ConsensusCommon.CheckpointSyncProvider.Value.(string)
		if checkpointSyncUrl == "" {
			fmt.Printf("%sYou do not have a checkpoint sync provider configured.\nIf you have active validators, they %swill be considered offline and will lose ETH%s%s until your ETH2 client finishes syncing.\nWe strongly recommend you configure a checkpoint sync provider with `rocketpool service config` so it syncs instantly before running this.%s\n\n", colorRed, colorBold, colorReset, colorRed, colorReset)
		} else {
			fmt.Printf("You have a checkpoint sync provider configured (%s).\nYour ETH2 client will use it to sync to the head of the Beacon Chain instantly after being rebuilt.\n\n", checkpointSyncUrl)
		}
	}

	// Get the container prefix
	prefix, err := getContainerPrefix(rp)
	if err != nil {
		return fmt.Errorf("Error getting container prefix: %w", err)
	}

	// Prompt for confirmation
	if !(c.Bool("yes") || cliutils.Confirm(fmt.Sprintf("%sAre you SURE you want to delete and resync your main ETH2 client from scratch? This cannot be undone!%s", colorRed, colorReset))) {
		fmt.Println("Cancelled.")
		return nil
	}

	// Stop ETH2
	beaconContainerName := prefix + BeaconContainerSuffix
	fmt.Printf("Stopping %s...\n", beaconContainerName)
	result, err := rp.StopContainer(beaconContainerName)
	if err != nil {
		fmt.Printf("%sWARNING: Stopping ETH2 container failed: %s%s\n", colorYellow, err.Error(), colorReset)
	}
	if result != beaconContainerName {
		fmt.Printf("%sWARNING: Unexpected output while stopping ETH2 container: %s%s\n", colorYellow, result, colorReset)
	}

	// Get ETH2 volume name
	volume, err := rp.GetClientVolumeName(beaconContainerName, clientDataVolumeName)
	if err != nil {
		return fmt.Errorf("Error getting ETH2 volume name: %w", err)
	}

	// Remove ETH2
	fmt.Printf("Deleting %s...\n", beaconContainerName)
	result, err = rp.RemoveContainer(beaconContainerName)
	if err != nil {
		return fmt.Errorf("Error deleting ETH2 container: %w", err)
	}
	if result != beaconContainerName {
		return fmt.Errorf("Unexpected output while deleting ETH2 container: %s", result)
	}

	// Delete the ETH2 volume
	fmt.Printf("Deleting volume %s...\n", volume)
	result, err = rp.DeleteVolume(volume)
	if err != nil {
		return fmt.Errorf("Error deleting volume: %w", err)
	}
	if result != volume {
		return fmt.Errorf("Unexpected output while deleting volume: %s", result)
	}

	// Restart Rocket Pool
	fmt.Printf("Rebuilding %s and restarting Rocket Pool...\n", beaconContainerName)
	err = startService(c, true)
	if err != nil {
		return fmt.Errorf("Error starting Rocket Pool: %s", err)
	}

	fmt.Printf("\nDone! Your ETH2 client is now resyncing. You can follow its progress with `rocketpool service logs eth2`.\n")

	return nil

}

// Generate a YAML file that shows the current configuration schema, including all of the parameters and their descriptions
func getConfigYaml(c *cli.Context) error {
	cfg := config.NewRocketPoolConfig("", false)
	bytes, err := yaml.Marshal(cfg)
	if err != nil {
		return fmt.Errorf("error serializing configuration schema: %w", err)
	}

	fmt.Println(string(bytes))
	return nil
}

// Export the EC volume to an external folder
func exportEcData(c *cli.Context, targetDir string) error {

	// Get RP client
	rp, err := rocketpool.NewClientFromCtx(c)
	if err != nil {
		return err
	}
	defer rp.Close()

	// Get the config
	cfg, isNew, err := rp.LoadConfig()
	if err != nil {
		return err
	}
	if isNew {
		return fmt.Errorf("Settings file not found. Please run `rocketpool service config` to set up your Smartnode.")
	}

	// Make the path absolute
	targetDir, err = filepath.Abs(targetDir)
	if err != nil {
		return fmt.Errorf("Error converting to absolute path: %w", err)
	}

	// Make sure the target dir exists and is accessible
	targetDirInfo, err := os.Stat(targetDir)
	if os.IsNotExist(err) {
		return fmt.Errorf("Target directory [%s] does not exist.", targetDir)
	} else if err != nil {
		return fmt.Errorf("Error reading target dir: %w", err)
	}
	if !targetDirInfo.IsDir() {
		return fmt.Errorf("Target directory [%s] is not a directory.", targetDir)
	}

	fmt.Println("This will export your execution client's chain data to an external directory, such as a portable hard drive.")
	fmt.Println("If your execution client is running, it will be shut down.")
	fmt.Println("Once the export is complete, your execution client will restart automatically.\n")

	// Get the container prefix
	prefix, err := getContainerPrefix(rp)
	if err != nil {
		return fmt.Errorf("Error getting container prefix: %w", err)
	}

	// Get the EC volume name
	executionContainerName := prefix + ExecutionContainerSuffix
	volume, err := rp.GetClientVolumeName(executionContainerName, clientDataVolumeName)
	if err != nil {
		return fmt.Errorf("Error getting execution client volume name: %w", err)
	}

	// Make sure the target dir has enough space
	volumeBytes, err := getVolumeSpaceUsed(rp, volume)
	if err != nil {
		fmt.Printf("%sWARNING: Couldn't check the disk space used by the Execution client volume: %s\nPlease verify you have enough free space to store the chain data in the target folder before proceeding!%s\n\n", colorRed, err.Error(), colorReset)
	} else {
		volumeBytesHuman := humanize.IBytes(volumeBytes)
		targetFree, err := getPartitionFreeSpace(rp, targetDir)
		if err != nil {
			fmt.Printf("%sWARNING: Couldn't get the free space available on the target folder: %s\nPlease verify you have enough free space to store the chain data in the target folder before proceeding!%s\n\n", colorRed, err.Error(), colorReset)
		} else {
			freeSpaceHuman := humanize.IBytes(targetFree)
			fmt.Printf("%sChain data size:       %s%s\n", colorLightBlue, volumeBytesHuman, colorReset)
			fmt.Printf("%sTarget dir free space: %s%s\n", colorLightBlue, freeSpaceHuman, colorReset)
			if targetFree < volumeBytes {
				return fmt.Errorf("%sYour target directory does not have enough space to hold the chain data. Please free up more space and try again.%s", colorRed, colorReset)
			} else {
				fmt.Printf("%sYour target directory has enough space to store the chain data.%s\n\n", colorGreen, colorReset)
			}
		}
	}

	// Prompt for confirmation
	fmt.Printf("%sNOTE: Once started, this process *will not stop* until the export is complete - even if you exit the command with Ctrl+C.\nPlease do not exit until it finishes so you can watch its progress.%s\n\n", colorYellow, colorReset)
	if !(c.Bool("yes") || cliutils.Confirm("Are you sure you want to export your execution layer chain data?")) {
		fmt.Println("Cancelled.")
		return nil
	}

	fmt.Printf("Stopping %s...\n", executionContainerName)
	result, err := rp.StopContainer(executionContainerName)
	if err != nil {
		return fmt.Errorf("Error stopping main execution container: %w", err)
	}
	if result != executionContainerName {
		return fmt.Errorf("Unexpected output while stopping main execution container: %s", result)
	}

	// Run the migrator
	ecMigrator := cfg.Smartnode.GetEcMigratorContainerTag()
	fmt.Printf("Exporting data from volume %s to %s...\n", volume, targetDir)
	err = rp.RunEcMigrator(prefix+EcMigratorContainerSuffix, volume, targetDir, "export", ecMigrator)
	if err != nil {
		return fmt.Errorf("Error running EC migrator: %w", err)
	}

	// Restart ETH1
	fmt.Printf("Restarting %s...\n", executionContainerName)
	result, err = rp.StartContainer(executionContainerName)
	if err != nil {
		return fmt.Errorf("Error starting main execution client: %w", err)
	}
	if result != executionContainerName {
		return fmt.Errorf("Unexpected output while starting main execution client: %s", result)
	}

	fmt.Println("\nDone! Your chain data has been exported.")

	return nil

}

// Import the EC volume from an external folder
func importEcData(c *cli.Context, sourceDir string) error {

	// Get RP client
	rp, err := rocketpool.NewClientFromCtx(c)
	if err != nil {
		return err
	}
	defer rp.Close()

	// Get the config
	cfg, isNew, err := rp.LoadConfig()
	if err != nil {
		return err
	}
	if isNew {
		return fmt.Errorf("Settings file not found. Please run `rocketpool service config` to set up your Smartnode.")
	}

	// Make the path absolute
	sourceDir, err = filepath.Abs(sourceDir)
	if err != nil {
		return fmt.Errorf("Error converting to absolute path: %w", err)
	}

	// Get the container prefix
	prefix, err := getContainerPrefix(rp)
	if err != nil {
		return fmt.Errorf("Error getting container prefix: %w", err)
	}

	// Check the source dir
	fmt.Println("Checking source directory...")
	ecMigrator := cfg.Smartnode.GetEcMigratorContainerTag()
	sourceBytes, err := rp.GetDirSizeViaEcMigrator(prefix+EcMigratorContainerSuffix, sourceDir, ecMigrator)
	if err != nil {
		return err
	}

	fmt.Println("This will import execution layer chain data that you previously exported into your execution client.")
	fmt.Println("If your execution client is running, it will be shut down.")
	fmt.Println("Once the import is complete, your execution client will restart automatically.\n")

	// Get the volume to import into
	executionContainerName := prefix + ExecutionContainerSuffix
	volume, err := rp.GetClientVolumeName(executionContainerName, clientDataVolumeName)
	if err != nil {
		return fmt.Errorf("Error getting execution client volume name: %w", err)
	}

	// Make sure the target volume has enough space
	if err != nil {
		fmt.Printf("%sWARNING: Couldn't check the disk space used by the source folder: %s\nPlease verify you have enough free space to import the chain data before proceeding!%s\n\n", colorRed, err.Error(), colorReset)
	} else {
		sourceBytesHuman := humanize.IBytes(sourceBytes)
		volumePath, err := rp.GetClientVolumeSource(executionContainerName, clientDataVolumeName)
		if err != nil {
			err = fmt.Errorf("error getting execution volume source path: %w", err)
			fmt.Printf("%sWARNING: Couldn't check the disk space free on the Docker volume partition: %s\nPlease verify you have enough free space to import the chain data before proceeding!%s\n\n", colorRed, err.Error(), colorReset)
		} else {
			targetFree, err := getPartitionFreeSpace(rp, volumePath)
			if err != nil {
				fmt.Printf("%sWARNING: Couldn't check the disk space free on the Docker volume partition: %s\nPlease verify you have enough free space to import the chain data before proceeding!%s\n\n", colorRed, err.Error(), colorReset)
			} else {
				freeSpaceHuman := humanize.IBytes(targetFree)

				fmt.Printf("%sChain data size:         %s%s\n", colorLightBlue, sourceBytesHuman, colorReset)
				fmt.Printf("%sDocker drive free space: %s%s\n", colorLightBlue, freeSpaceHuman, colorReset)
				if targetFree < sourceBytes {
					return fmt.Errorf("%sYour Docker drive does not have enough space to hold the chain data. Please free up more space and try again.%s", colorRed, colorReset)
				} else {
					fmt.Printf("%sYour Docker drive has enough space to store the chain data.%s\n\n", colorGreen, colorReset)
				}
			}
		}
	}

	// Prompt for confirmation
	fmt.Printf("%sNOTE: Importing will *delete* your existing chain data!%s\n\n", colorYellow, colorReset)
	fmt.Printf("%sOnce started, this process *will not stop* until the import is complete - even if you exit the command with Ctrl+C.\nPlease do not exit until it finishes so you can watch its progress.%s\n\n", colorYellow, colorReset)
	if !(c.Bool("yes") || cliutils.Confirm("Are you sure you want to delete your existing execution layer chain data and import other data from a backup?")) {
		fmt.Println("Cancelled.")
		return nil
	}

	fmt.Printf("Stopping %s...\n", executionContainerName)
	result, err := rp.StopContainer(executionContainerName)
	if err != nil {
		return fmt.Errorf("Error stopping main execution container: %w", err)
	}
	if result != executionContainerName {
		return fmt.Errorf("Unexpected output while stopping main execution container: %s", result)
	}

	// Run the migrator
	fmt.Printf("Importing data from %s to volume %s...\n", sourceDir, volume)
	err = rp.RunEcMigrator(prefix+EcMigratorContainerSuffix, volume, sourceDir, "import", ecMigrator)
	if err != nil {
		return fmt.Errorf("Error running EC migrator: %w", err)
	}

	// Restart ETH1
	fmt.Printf("Restarting %s...\n", executionContainerName)
	result, err = rp.StartContainer(executionContainerName)
	if err != nil {
		return fmt.Errorf("Error starting main execution client: %w", err)
	}
	if result != executionContainerName {
		return fmt.Errorf("Unexpected output while starting main execution client: %s", result)
	}

	fmt.Println("\nDone! Your chain data has been imported.")

	return nil
}

// Get the amount of space used by a Docker volume
func getVolumeSpaceUsed(rp *rocketpool.Client, volume string) (uint64, error) {
	size, err := rp.GetVolumeSize(volume)
	if err != nil {
		return 0, fmt.Errorf("error getting execution client volume name: %w", err)
	}
	volumeBytes, err := humanize.ParseBytes(size)
	if err != nil {
		return 0, fmt.Errorf("couldn't parse size of EC volume (%s): %w", size, err)
	}
	return volumeBytes, nil
}

// Get the amount of free space available in the target dir
func getPartitionFreeSpace(rp *rocketpool.Client, targetDir string) (uint64, error) {
	partitions, err := disk.Partitions(true)
	if err != nil {
		return 0, fmt.Errorf("error getting partition list: %w", err)
	}
	longestPath := 0
	bestPartition := disk.PartitionStat{}
	for _, partition := range partitions {
		if strings.HasPrefix(targetDir, partition.Mountpoint) && len(partition.Mountpoint) > longestPath {
			bestPartition = partition
			longestPath = len(partition.Mountpoint)
		}
	}
	diskUsage, err := disk.Usage(bestPartition.Mountpoint)
	if err != nil {
		return 0, fmt.Errorf("error getting free disk space available: %w", err)
	}
	return diskUsage.Free, nil
}<|MERGE_RESOLUTION|>--- conflicted
+++ resolved
@@ -135,19 +135,8 @@
 	fmt.Printf("%s=== [Ropsten] The Merge! ===%s\n", colorGreen, colorReset)
 	fmt.Println("The merge has happened on Ropsten! You can now collect priority fees for blocks you propose. You'll need to set up your node's fee distributor in order to claim them (but you'll still collect them even before you do this).\nCheck out `rocketpool node initialize-fee-distributor` to initialize it, and `rocketpool node distribute-fees` to claim any balance it has.\n")
 
-<<<<<<< HEAD
 	fmt.Printf("%s=== [Ropsten] Garlic Bread! ===%s\n", colorGreen, colorReset)
 	fmt.Println("The new Merkle Tree-based rewards system is live! Each rewards interval, your rewards will be calculated and saved. That means no more dilution or changing claim amounts, and no more needing to claim every interval!\nYou can sit on the rewards for as long as you want and claim them all at once!\nYou can access this new system with `rocketpool node claim-rewards`.\n")
-=======
-	fmt.Printf("%s=== Nethermind Pruning ===%s\n", colorGreen, colorReset)
-	fmt.Println("You can now use `rocketpool service prune-eth1` to prune Nethermind when your disk space is running low.\n")
-
-	fmt.Printf("%s=== Custom Validator Key Importing ===%s\n", colorGreen, colorReset)
-	fmt.Println("`rocketpool wallet recover` now lets you recover validator keys for your minipools that were generated outside of the Smartnode stack (e.g. via Allnodes). You can use this to migrate them to your own self-managed node!\nTake a look at the guides to learn more: https://docs.rocketpool.net/guides/node/recovering-rp.html\n")
-
-	fmt.Printf("%s=== Light Client Deprecation ===%s\n", colorGreen, colorReset)
-	fmt.Println("Infura and Pocket are now deprecated because light clients will not be compatible with the upcoming Ethereum Merge. They will be removed in a later version. If you're running one of these, either as your primary or your fallback client, you should prepare to move away from them and use a full Execution client instead.")
->>>>>>> e85a4d17
 
 	fmt.Printf("%s=== [Ropsten] Smoothing Pool! ===%s\n", colorGreen, colorReset)
 	fmt.Println("You can now opt into the Smoothing Pool, which will collect everyone's priority fees and MEV, and share them evenly between all participants.\nThis is great for smaller validators because it means if it takes a long time for you to get a proposal, no problem! You get regular, smooth ETH rewards every interval.\nCheck it out with `rocketpool node join-smoothing-pool`.")
@@ -992,17 +981,10 @@
 		return fmt.Errorf("Unexpected output while starting main execution client: %s", result)
 	}
 
-<<<<<<< HEAD
-	if cfg.ExecutionClient.Value.(config.ExecutionClient) == config.ExecutionClient_Nethermind {
+	if selectedEc == config.ExecutionClient_Nethermind {
 		err = rp.RunNethermindPruneStarter(executionContainerName)
 		if err != nil {
 			return fmt.Errorf("Error starting Nethermind prune starter: %w", err)
-=======
-	if selectedEc == config.ExecutionClient_Nethermind {
-		err = rp.RunNethermindPruneStarter(executionContainerName)
-		if err != nil {
-			return err
->>>>>>> e85a4d17
 		}
 	}
 
