package config

import (
	"fmt"

	"github.com/gdamore/tcell/v2"
	"github.com/rivo/tview"
	cfgtypes "github.com/rocket-pool/smartnode/shared/types/config"
)

const settingsHomeID string = "settings-home"

// This is a container for the primary settings category selection home screen.
type settingsHome struct {
	homePage         *page
	saveButton       *tview.Button
	wizardButton     *tview.Button
	smartnodePage    *SmartnodeConfigPage
	ecPage           *ExecutionConfigPage
	fallbackPage     *FallbackConfigPage
	ccPage           *ConsensusConfigPage
	mevBoostPage     *MevBoostConfigPage
	metricsPage      *MetricsConfigPage
	addonsPage       *AddonsPage
	categoryList     *tview.List
	settingsSubpages []settingsPage
	content          tview.Primitive
	md               *mainDisplay
}

// Creates a new SettingsHome instance and adds (and its subpages) it to the main display.
func newSettingsHome(md *mainDisplay) *settingsHome {

	homePage := newPage(nil, settingsHomeID, "Categories", "", nil)

	// Create the page and return it
	home := &settingsHome{
		md:       md,
		homePage: homePage,
	}

	// Create the settings subpages
	home.smartnodePage = NewSmartnodeConfigPage(home)
	home.ecPage = NewExecutionConfigPage(home)
	home.ccPage = NewConsensusConfigPage(home)
	home.fallbackPage = NewFallbackConfigPage(home)
	home.mevBoostPage = NewMevBoostConfigPage(home)
	home.metricsPage = NewMetricsConfigPage(home)
	home.addonsPage = NewAddonsPage(home.md)
	settingsSubpages := []settingsPage{
		home.smartnodePage,
		home.ecPage,
		home.ccPage,
		home.fallbackPage,
		home.mevBoostPage,
		home.metricsPage,
		home.addonsPage,
	}
	home.settingsSubpages = settingsSubpages

	// Add the subpages to the main display
	for _, subpage := range settingsSubpages {
		md.pages.AddPage(subpage.getPage().id, subpage.getPage().content, true, false)
	}
	home.createContent()
	homePage.content = home.content
	md.pages.AddPage(homePage.id, home.content, true, false)
	return home

}

// Create the content for this page
func (home *settingsHome) createContent() {

	layout := newStandardLayout()

	// Create the category list
	categoryList := tview.NewList().
		SetChangedFunc(func(index int, mainText, secondaryText string, shortcut rune) {
			if mainText == home.fallbackPage.page.title {
				// Temp block of Nimbus for the fallback page until they support fallback
				cc, _ := home.md.Config.GetSelectedConsensusClient()
				switch cc {
				case cfgtypes.ConsensusClient_Nimbus:
					layout.descriptionBox.SetText("You have Nimbus selected for your Consensus client.\n\nNimbus does not support fallback clients at this time, so this option is disabled.")
					return
				case cfgtypes.ConsensusClient_Teku:
					layout.descriptionBox.SetText("You have Teku selected for your Consensus client.\n\nTeku does not support fallback clients at this time, so this option is disabled.")
					return
				}
			} else if mainText == home.mevBoostPage.page.title {
				switch home.md.Config.Smartnode.Network.Value.(cfgtypes.Network) {
				case cfgtypes.Network_Mainnet:
					layout.descriptionBox.SetText("MEV Boost is currently not available on Mainnet.")
					return
				}
			}
			layout.descriptionBox.SetText(home.settingsSubpages[index].getPage().description)
		})
	categoryList.SetBackgroundColor(tview.Styles.ContrastBackgroundColor)
	categoryList.SetBorderPadding(0, 0, 1, 1)
	home.categoryList = categoryList

	// Set tab to switch to the save and quit buttons
	categoryList.SetInputCapture(func(event *tcell.EventKey) *tcell.EventKey {
		if event.Key() == tcell.KeyTab || event.Key() == tcell.KeyBacktab {
			home.md.app.SetFocus(home.saveButton)
			return nil
		}
		return event
	})

	// Add all of the subpages to the list
	for _, subpage := range home.settingsSubpages {
		categoryList.AddItem(subpage.getPage().title, "", 0, nil)
	}
	categoryList.SetSelectedFunc(func(i int, s1, s2 string, r rune) {
		if s1 == home.fallbackPage.page.title {
			// Temp block of Nimbus and Teku for the fallback page until they support fallback
			cc, _ := home.md.Config.GetSelectedConsensusClient()
			switch cc {
			case cfgtypes.ConsensusClient_Nimbus, cfgtypes.ConsensusClient_Teku:
				return
			}
		} else if s1 == home.mevBoostPage.page.title {
<<<<<<< HEAD
			switch home.md.Config.Smartnode.Network.Value.(cfgtypes.Network) {
			case cfgtypes.Network_Mainnet, cfgtypes.Network_Prater:
=======
			switch home.md.Config.Smartnode.Network.Value.(config.Network) {
			case config.Network_Mainnet:
>>>>>>> c1b6e0d2
				return
			}
		}
		home.settingsSubpages[i].handleLayoutChanged()
		home.md.setPage(home.settingsSubpages[i].getPage())
	})

	// Make it the content of the layout and set the default description text
	layout.setContent(categoryList, categoryList.Box, "Select a Category")
	layout.descriptionBox.SetText(home.settingsSubpages[0].getPage().description)

	// Make the footer
	footer, height := home.createFooter()
	layout.setFooter(footer, height)

	// Set the home page's content to be the standard layout's grid
	home.content = layout.grid

}

// Create the footer, including the nav bar and the save / quit buttons
func (home *settingsHome) createFooter() (tview.Primitive, int) {

	// Nav bar
	navString1 := "Arrow keys: Navigate             Space/Enter: Select"
	navTextView1 := tview.NewTextView().
		SetDynamicColors(false).
		SetRegions(false).
		SetWrap(false)
	navBar1 := tview.NewFlex().
		AddItem(nil, 0, 1, false).
		AddItem(navTextView1, len(navString1), 1, false).
		AddItem(nil, 0, 1, false)
	fmt.Fprint(navTextView1, navString1)

	navString2 := "Tab: Go to the Buttons   Ctrl+C: Quit without Saving"
	navTextView2 := tview.NewTextView().
		SetDynamicColors(false).
		SetRegions(false).
		SetWrap(false)
	navBar2 := tview.NewFlex().
		AddItem(nil, 0, 1, false).
		AddItem(navTextView2, len(navString2), 1, false).
		AddItem(nil, 0, 1, false)
	fmt.Fprint(navTextView2, navString2)

	// Save and Quit buttons
	saveButton := tview.NewButton("Review Changes and Save")
	wizardButton := tview.NewButton("Open the Config Wizard")
	home.saveButton = saveButton
	home.wizardButton = wizardButton

	saveButton.SetInputCapture(func(event *tcell.EventKey) *tcell.EventKey {
		if event.Key() == tcell.KeyTab || event.Key() == tcell.KeyBacktab {
			home.md.app.SetFocus(home.categoryList)
			return nil
		} else if event.Key() == tcell.KeyRight ||
			event.Key() == tcell.KeyLeft ||
			event.Key() == tcell.KeyUp ||
			event.Key() == tcell.KeyDown {
			home.md.app.SetFocus(wizardButton)
			return nil
		}
		return event
	})
	saveButton.SetSelectedFunc(func() {
		home.md.pages.RemovePage(reviewPageID)
		reviewPage := NewReviewPage(home.md, home.md.PreviousConfig, home.md.Config)
		home.md.pages.AddPage(reviewPage.page.id, reviewPage.page.content, true, true)
		home.md.setPage(reviewPage.page)
	})
	saveButton.SetBackgroundColorActivated(tcell.Color46)
	saveButton.SetLabelColorActivated(tcell.ColorBlack)

	wizardButton.SetInputCapture(func(event *tcell.EventKey) *tcell.EventKey {
		if event.Key() == tcell.KeyTab || event.Key() == tcell.KeyBacktab {
			home.md.app.SetFocus(home.categoryList)
			return nil
		} else if event.Key() == tcell.KeyRight ||
			event.Key() == tcell.KeyLeft ||
			event.Key() == tcell.KeyUp ||
			event.Key() == tcell.KeyDown {
			home.md.app.SetFocus(saveButton)
			return nil
		}
		return event
	})
	wizardButton.SetSelectedFunc(func() {
		home.md.dockerWizard.welcomeModal.show()
	})
	wizardButton.SetBackgroundColorActivated(tcell.Color46)
	wizardButton.SetLabelColorActivated(tcell.ColorBlack)

	// Create overall layout for the footer
	buttonBar := tview.NewFlex().
		AddItem(nil, 0, 3, false).
		AddItem(saveButton, 25, 1, false).
		AddItem(nil, 0, 1, false).
		AddItem(wizardButton, 24, 1, false).
		AddItem(nil, 0, 3, false)

	footer := tview.NewFlex().SetDirection(tview.FlexRow).
		AddItem(buttonBar, 1, 1, false).
		AddItem(nil, 1, 1, false).
		AddItem(navBar1, 1, 1, false).
		AddItem(navBar2, 1, 1, false)

	return footer, footer.GetItemCount()

}

// Refreshes the settings on all of the config pages to match the config's values
func (home *settingsHome) refresh() {
	/*
		if home.smartnodePage != nil {
			home.smartnodePage.layout.refresh()
		}*/

	if home.ecPage != nil {
		home.ecPage.layout.refresh()
	}

	if home.ccPage != nil {
		home.ccPage.layout.refresh()
	}

	if home.fallbackPage != nil {
		home.fallbackPage.layout.refresh()
	}

	if home.fallbackPage != nil {
		home.fallbackPage.layout.refresh()
	}

	if home.mevBoostPage != nil {
		home.mevBoostPage.layout.refresh()
	}

	if home.metricsPage != nil {
		home.metricsPage.layout.refresh()
	}
}<|MERGE_RESOLUTION|>--- conflicted
+++ resolved
@@ -123,13 +123,8 @@
 				return
 			}
 		} else if s1 == home.mevBoostPage.page.title {
-<<<<<<< HEAD
 			switch home.md.Config.Smartnode.Network.Value.(cfgtypes.Network) {
-			case cfgtypes.Network_Mainnet, cfgtypes.Network_Prater:
-=======
-			switch home.md.Config.Smartnode.Network.Value.(config.Network) {
-			case config.Network_Mainnet:
->>>>>>> c1b6e0d2
+			case cfgtypes.Network_Mainnet:
 				return
 			}
 		}
